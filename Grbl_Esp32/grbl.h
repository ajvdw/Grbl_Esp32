--- conflicted
+++ resolved
@@ -20,11 +20,8 @@
 
 // Grbl versioning system
 #define GRBL_VERSION "1.1f"
-<<<<<<< HEAD
+
 #define GRBL_VERSION_BUILD "20190908"
-=======
-#define GRBL_VERSION_BUILD "20190905"
->>>>>>> eddd7379
 
 //#include <sdkconfig.h>
 #include <Arduino.h>
