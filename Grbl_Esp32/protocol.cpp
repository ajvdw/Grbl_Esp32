/*
  protocol.c - controls Grbl execution protocol and procedures
  Part of Grbl

  Copyright (c) 2011-2016 Sungeun K. Jeon for Gnea Research LLC
  Copyright (c) 2009-2011 Simen Svale Skogsrud

	2018 -	Bart Dring This file was modifed for use on the ESP32
					CPU. Do not use this with Grbl for atMega328P

  Grbl is free software: you can redistribute it and/or modify
  it under the terms of the GNU General Public License as published by
  the Free Software Foundation, either version 3 of the License, or
  (at your option) any later version.

  Grbl is distributed in the hope that it will be useful,
  but WITHOUT ANY WARRANTY; without even the implied warranty of
  MERCHANTABILITY or FITNESS FOR A PARTICULAR PURPOSE.  See the
  GNU General Public License for more details.

  You should have received a copy of the GNU General Public License
  along with Grbl.  If not, see <http://www.gnu.org/licenses/>.
*/

#include "grbl.h"
#include "config.h"
#include "commands.h"
#include "espresponse.h"

// Define line flags. Includes comment type tracking and line overflow detection.
#define LINE_FLAG_OVERFLOW bit(0)
#define LINE_FLAG_COMMENT_PARENTHESES bit(1)
#define LINE_FLAG_COMMENT_SEMICOLON bit(2)
#define LINE_FLAG_BRACKET bit(3) // square bracket for WebUI commands


static char line[LINE_BUFFER_SIZE]; // Line to be executed. Zero-terminated.
static char comment[LINE_BUFFER_SIZE]; // Line to be executed. Zero-terminated.

static void protocol_exec_rt_suspend();


/*
  GRBL PRIMARY LOOP:
*/
void protocol_main_loop() {
    //uint8_t client = CLIENT_SERIAL; // default client
    // Perform some machine checks to make sure everything is good to go.
#ifdef CHECK_LIMITS_AT_INIT
    if (bit_istrue(settings.flags, BITFLAG_HARD_LIMIT_ENABLE)) {
        if (limits_get_state()) {
            sys.state = STATE_ALARM; // Ensure alarm state is active.
            report_feedback_message(MESSAGE_CHECK_LIMITS);
        }
    }
#endif
    // Check for and report alarm state after a reset, error, or an initial power up.
    // NOTE: Sleep mode disables the stepper drivers and position can't be guaranteed.
    // Re-initialize the sleep state as an ALARM mode to ensure user homes or acknowledges.
    if (sys.state & (STATE_ALARM | STATE_SLEEP)) {
        report_feedback_message(MESSAGE_ALARM_LOCK);
        sys.state = STATE_ALARM; // Ensure alarm state is set.
    } else {
        // Check if the safety door is open.
        sys.state = STATE_IDLE;
        if (system_check_safety_door_ajar()) {
            bit_true(sys_rt_exec_state, EXEC_SAFETY_DOOR);
            protocol_execute_realtime(); // Enter safety door mode. Should return as IDLE state.
        }
        // All systems go!
        system_execute_startup(line); // Execute startup script.
    }
    // ---------------------------------------------------------------------------------
    // Primary loop! Upon a system abort, this exits back to main() to reset the system.
    // This is also where Grbl idles while waiting for something to do.
    // ---------------------------------------------------------------------------------
    uint8_t line_flags = 0;
    uint8_t char_counter = 0;
    uint8_t comment_char_counter = 0;
    uint8_t c;
    for (;;) {
#ifdef ENABLE_SD_CARD
        if (SD_ready_next) {
            char fileLine[255];
            if (readFileLine(fileLine)) {
                SD_ready_next = false;
                report_status_message(gc_execute_line(fileLine, SD_client), SD_client);
            } else {
                char temp[50];
                sd_get_current_filename(temp);
                grbl_notifyf("SD print done", "%s print is successful", temp);
                closeFile(); // close file and clear SD ready/running flags
            }
        }
#endif
        // Process one line of incoming serial data, as the data becomes available. Performs an
        // initial filtering by removing spaces and comments and capitalizing all letters.
        uint8_t client = CLIENT_SERIAL;
        for (client = 0; client < CLIENT_COUNT; client++) {
            while ((c = serial_read(client)) != SERIAL_NO_DATA) {
                if ((c == '\n') || (c == '\r')) { // End of line reached
                    protocol_execute_realtime(); // Runtime command check point.
                    if (sys.abort)  return;   // Bail to calling function upon system abort
                    line[char_counter] = 0; // Set string termination character.
#ifdef REPORT_ECHO_LINE_RECEIVED
                    report_echo_line_received(line, client);
#endif
                    // Direct and execute one line of formatted input, and report status of execution.
                    if (line_flags & LINE_FLAG_OVERFLOW) {
                        // Report line overflow error.
                        report_status_message(STATUS_OVERFLOW, client);
                    } else if (line[0] == 0) {
                        // Empty or comment line. For syncing purposes.
                        report_status_message(STATUS_OK, client);
                    } else if (line[0] == '$') {
                        // Grbl '$' system command
                        report_status_message(system_execute_line(line, client), client);
                    } else if (line[0] == '[') {
                        int cmd = 0;
                        String cmd_params;
                        if (COMMANDS::check_command(line, &cmd, cmd_params)) {
                            ESPResponseStream espresponse(client, true);
                            if (!COMMANDS::execute_internal_command(cmd, cmd_params, LEVEL_GUEST, &espresponse))
                                report_status_message(STATUS_GCODE_UNSUPPORTED_COMMAND, CLIENT_ALL);
                        } else grbl_msg_sendf(CLIENT_SERIAL, MSG_LEVEL_INFO, "Unknow Command...%s", line);
                    } else if (sys.state & (STATE_ALARM | STATE_JOG)) {
                        // Everything else is gcode. Block if in alarm or jog mode.
                        report_status_message(STATUS_SYSTEM_GC_LOCK, client);
                    } else {
                        // Parse and execute g-code block
                        report_status_message(gc_execute_line(line, client), client);
                    }
                    // Reset tracking data for next line.
                    line_flags = 0;
                    char_counter = 0;
                    comment_char_counter = 0;
                } else {
                    if (line_flags) {
                        if (line_flags & LINE_FLAG_BRACKET)    // in bracket mode all characters are accepted
                            line[char_counter++] = c;
                        // Throw away all (except EOL) comment characters and overflow characters.
                        if (c == ')') {
                            // End of '()' comment. Resume line allowed.
                            if (line_flags & LINE_FLAG_COMMENT_PARENTHESES) {
                                line_flags &= ~(LINE_FLAG_COMMENT_PARENTHESES);
                                comment[comment_char_counter] = 0; // null terminate
                                report_gcode_comment(comment);
                            }
                        }
                        if (line_flags & LINE_FLAG_COMMENT_PARENTHESES)    // capture all characters into a comment buffer
                            comment[comment_char_counter++] = c;
                    } else {
                        if (c <= ' ') {
                            // Throw away whitepace and control characters
                        }
                        /*
                        else if (c == '/') {
                        	// Block delete NOT SUPPORTED. Ignore character.
                        	// NOTE: If supported, would simply need to check the system if block delete is enabled.
                        }
                        */
                        else if (c == '(') {
                            // Enable comments flag and ignore all characters until ')' or EOL.
                            // NOTE: This doesn't follow the NIST definition exactly, but is good enough for now.
                            // In the future, we could simply remove the items within the comments, but retain the
                            // comment control characters, so that the g-code parser can error-check it.
                            line_flags |= LINE_FLAG_COMMENT_PARENTHESES;
                            comment_char_counter = 0;
                        } else if (c == ';') {
                            // NOTE: ';' comment to EOL is a LinuxCNC definition. Not NIST.
                            line_flags |= LINE_FLAG_COMMENT_SEMICOLON;
                        } else if (c == '[') {
                            // For ESP3D bracket commands like [ESP100]<SSID>pwd=<admin password>
                            // prevents spaces being striped and converting to uppercase
                            line_flags |= LINE_FLAG_BRACKET;
                            line[char_counter++] = c; // capture this character
                            // TODO: Install '%' feature
                        } else if (c == '%') {
                            // Program start-end percent sign NOT SUPPORTED.
                            // NOTE: This maybe installed to tell Grbl when a program is running vs manual input,
                            // where, during a program, the system auto-cycle start will continue to execute
                            // everything until the next '%' sign. This will help fix resuming issues with certain
                            // functions that empty the planner buffer to execute its task on-time.
                        } else if (char_counter >= (LINE_BUFFER_SIZE - 1)) {
                            // Detect line buffer overflow and set flag.
                            line_flags |= LINE_FLAG_OVERFLOW;
                        } else if (c >= 'a' && c <= 'z')   // Upcase lowercase
                            line[char_counter++] = c - 'a' + 'A';
                        else
                            line[char_counter++] = c;
                    }
                }
            } // while serial read
        } // for clients
        // If there are no more characters in the serial read buffer to be processed and executed,
        // this indicates that g-code streaming has either filled the planner buffer or has
        // completed. In either case, auto-cycle start, if enabled, any queued moves.
        protocol_auto_cycle_start();
        protocol_execute_realtime();  // Runtime command check point.
        if (sys.abort)  return;   // Bail to main() program loop to reset system.
        // check to see if we should disable the stepper drivers ... esp32 work around for disable in main loop.
        if (stepper_idle) {
            if (esp_timer_get_time() > stepper_idle_counter)
                set_stepper_disable(true);
        }
    }
    return; /* Never reached */
}


// Block until all buffered steps are executed or in a cycle state. Works with feed hold
// during a synchronize call, if it should happen. Also, waits for clean cycle end.
void protocol_buffer_synchronize() {
    // If system is queued, ensure cycle resumes if the auto start flag is present.
    protocol_auto_cycle_start();
    do {
        protocol_execute_realtime();   // Check and execute run-time commands
        if (sys.abort)  return;   // Check for system abort
    } while (plan_get_current_block() || (sys.state == STATE_CYCLE));
}


// Auto-cycle start triggers when there is a motion ready to execute and if the main program is not
// actively parsing commands.
// NOTE: This function is called from the main loop, buffer sync, and mc_line() only and executes
// when one of these conditions exist respectively: There are no more blocks sent (i.e. streaming
// is finished, single commands), a command that needs to wait for the motions in the buffer to
// execute calls a buffer sync, or the planner buffer is full and ready to go.
void protocol_auto_cycle_start() {
    if (plan_get_current_block() != NULL) { // Check if there are any blocks in the buffer.
        system_set_exec_state_flag(EXEC_CYCLE_START); // If so, execute them!
    }
}


// This function is the general interface to Grbl's real-time command execution system. It is called
// from various check points in the main program, primarily where there may be a while loop waiting
// for a buffer to clear space or any point where the execution time from the last check point may
// be more than a fraction of a second. This is a way to execute realtime commands asynchronously
// (aka multitasking) with grbl's g-code parsing and planning functions. This function also serves
// as an interface for the interrupts to set the system realtime flags, where only the main program
// handles them, removing the need to define more computationally-expensive volatile variables. This
// also provides a controlled way to execute certain tasks without having two or more instances of
// the same task, such as the planner recalculating the buffer upon a feedhold or overrides.
// NOTE: The sys_rt_exec_state variable flags are set by any process, step or serial interrupts, pinouts,
// limit switches, or the main program.
void protocol_execute_realtime() {
    protocol_exec_rt_system();
    if (sys.suspend)  protocol_exec_rt_suspend();
}


// Executes run-time commands, when required. This function primarily operates as Grbl's state
// machine and controls the various real-time features Grbl has to offer.
// NOTE: Do not alter this unless you know exactly what you are doing!
void protocol_exec_rt_system() {
    uint8_t rt_exec; // Temp variable to avoid calling volatile multiple times.
    rt_exec = sys_rt_exec_alarm; // Copy volatile sys_rt_exec_alarm.
    if (rt_exec) { // Enter only if any bit flag is true
        // System alarm. Everything has shutdown by something that has gone severely wrong. Report
        // the source of the error to the user. If critical, Grbl disables by entering an infinite
        // loop until system reset/abort.
        sys.state = STATE_ALARM; // Set system alarm state
        report_alarm_message(rt_exec);
        // Halt everything upon a critical event flag. Currently hard and soft limits flag this.
        if ((rt_exec == EXEC_ALARM_HARD_LIMIT) || (rt_exec == EXEC_ALARM_SOFT_LIMIT)) {
            report_feedback_message(MESSAGE_CRITICAL_EVENT);
            system_clear_exec_state_flag(EXEC_RESET); // Disable any existing reset
            do {
                // Block everything, except reset and status reports, until user issues reset or power
                // cycles. Hard limits typically occur while unattended or not paying attention. Gives
                // the user and a GUI time to do what is needed before resetting, like killing the
                // incoming stream. The same could be said about soft limits. While the position is not
                // lost, continued streaming could cause a serious crash if by chance it gets executed.
            } while (bit_isfalse(sys_rt_exec_state, EXEC_RESET));
        }
        system_clear_exec_alarm(); // Clear alarm
    }
    rt_exec = sys_rt_exec_state; // Copy volatile sys_rt_exec_state.
    if (rt_exec) {
        // Execute system abort.
        if (rt_exec & EXEC_RESET) {
            sys.abort = true;  // Only place this is set true.
            return; // Nothing else to do but exit.
        }
        // Execute and serial print status
        if (rt_exec & EXEC_STATUS_REPORT) {
            report_realtime_status(CLIENT_ALL);
            system_clear_exec_state_flag(EXEC_STATUS_REPORT);
        }
        // NOTE: Once hold is initiated, the system immediately enters a suspend state to block all
        // main program processes until either reset or resumed. This ensures a hold completes safely.
        if (rt_exec & (EXEC_MOTION_CANCEL | EXEC_FEED_HOLD | EXEC_SAFETY_DOOR | EXEC_SLEEP)) {
            // State check for allowable states for hold methods.
            if (!(sys.state & (STATE_ALARM | STATE_CHECK_MODE))) {
                // If in CYCLE or JOG states, immediately initiate a motion HOLD.
                if (sys.state & (STATE_CYCLE | STATE_JOG)) {
                    if (!(sys.suspend & (SUSPEND_MOTION_CANCEL | SUSPEND_JOG_CANCEL))) { // Block, if already holding.
                        st_update_plan_block_parameters(); // Notify stepper module to recompute for hold deceleration.
                        sys.step_control = STEP_CONTROL_EXECUTE_HOLD; // Initiate suspend state with active flag.
                        if (sys.state == STATE_JOG) { // Jog cancelled upon any hold event, except for sleeping.
                            if (!(rt_exec & EXEC_SLEEP))  sys.suspend |= SUSPEND_JOG_CANCEL;
                        }
                    }
                }
                // If IDLE, Grbl is not in motion. Simply indicate suspend state and hold is complete.
                if (sys.state == STATE_IDLE)  sys.suspend = SUSPEND_HOLD_COMPLETE;
                // Execute and flag a motion cancel with deceleration and return to idle. Used primarily by probing cycle
                // to halt and cancel the remainder of the motion.
                if (rt_exec & EXEC_MOTION_CANCEL) {
                    // MOTION_CANCEL only occurs during a CYCLE, but a HOLD and SAFETY_DOOR may been initiated beforehand
                    // to hold the CYCLE. Motion cancel is valid for a single planner block motion only, while jog cancel
                    // will handle and clear multiple planner block motions.
                    if (!(sys.state & STATE_JOG))  sys.suspend |= SUSPEND_MOTION_CANCEL;   // NOTE: State is STATE_CYCLE.
                }
                // Execute a feed hold with deceleration, if required. Then, suspend system.
                if (rt_exec & EXEC_FEED_HOLD) {
                    // Block SAFETY_DOOR, JOG, and SLEEP states from changing to HOLD state.
                    if (!(sys.state & (STATE_SAFETY_DOOR | STATE_JOG | STATE_SLEEP)))  sys.state = STATE_HOLD;
                }
                // Execute a safety door stop with a feed hold and disable spindle/coolant.
                // NOTE: Safety door differs from feed holds by stopping everything no matter state, disables powered
                // devices (spindle/coolant), and blocks resuming until switch is re-engaged.
                if (rt_exec & EXEC_SAFETY_DOOR) {
                    report_feedback_message(MESSAGE_SAFETY_DOOR_AJAR);
                    // If jogging, block safety door methods until jog cancel is complete. Just flag that it happened.
                    if (!(sys.suspend & SUSPEND_JOG_CANCEL)) {
                        // Check if the safety re-opened during a restore parking motion only. Ignore if
                        // already retracting, parked or in sleep state.
                        if (sys.state == STATE_SAFETY_DOOR) {
                            if (sys.suspend & SUSPEND_INITIATE_RESTORE) { // Actively restoring
#ifdef PARKING_ENABLE
                                // Set hold and reset appropriate control flags to restart parking sequence.
                                if (sys.step_control & STEP_CONTROL_EXECUTE_SYS_MOTION) {
                                    st_update_plan_block_parameters(); // Notify stepper module to recompute for hold deceleration.
                                    sys.step_control = (STEP_CONTROL_EXECUTE_HOLD | STEP_CONTROL_EXECUTE_SYS_MOTION);
                                    sys.suspend &= ~(SUSPEND_HOLD_COMPLETE);
                                } // else NO_MOTION is active.
#endif
                                sys.suspend &= ~(SUSPEND_RETRACT_COMPLETE | SUSPEND_INITIATE_RESTORE | SUSPEND_RESTORE_COMPLETE);
                                sys.suspend |= SUSPEND_RESTART_RETRACT;
                            }
                        }
                        if (sys.state != STATE_SLEEP)  sys.state = STATE_SAFETY_DOOR;
                    }
                    // NOTE: This flag doesn't change when the door closes, unlike sys.state. Ensures any parking motions
                    // are executed if the door switch closes and the state returns to HOLD.
                    sys.suspend |= SUSPEND_SAFETY_DOOR_AJAR;
                }
            }
            if (rt_exec & EXEC_SLEEP) {
                if (sys.state == STATE_ALARM)  sys.suspend |= (SUSPEND_RETRACT_COMPLETE | SUSPEND_HOLD_COMPLETE);
                sys.state = STATE_SLEEP;
            }
            system_clear_exec_state_flag((EXEC_MOTION_CANCEL | EXEC_FEED_HOLD | EXEC_SAFETY_DOOR | EXEC_SLEEP));
        }
        // Execute a cycle start by starting the stepper interrupt to begin executing the blocks in queue.
        if (rt_exec & EXEC_CYCLE_START) {
            // Block if called at same time as the hold commands: feed hold, motion cancel, and safety door.
            // Ensures auto-cycle-start doesn't resume a hold without an explicit user-input.
            if (!(rt_exec & (EXEC_FEED_HOLD | EXEC_MOTION_CANCEL | EXEC_SAFETY_DOOR))) {
                // Resume door state when parking motion has retracted and door has been closed.
                if ((sys.state == STATE_SAFETY_DOOR) && !(sys.suspend & SUSPEND_SAFETY_DOOR_AJAR)) {
                    if (sys.suspend & SUSPEND_RESTORE_COMPLETE) {
                        sys.state = STATE_IDLE; // Set to IDLE to immediately resume the cycle.
                    } else if (sys.suspend & SUSPEND_RETRACT_COMPLETE) {
                        // Flag to re-energize powered components and restore original position, if disabled by SAFETY_DOOR.
                        // NOTE: For a safety door to resume, the switch must be closed, as indicated by HOLD state, and
                        // the retraction execution is complete, which implies the initial feed hold is not active. To
                        // restore normal operation, the restore procedures must be initiated by the following flag. Once,
                        // they are complete, it will call CYCLE_START automatically to resume and exit the suspend.
                        sys.suspend |= SUSPEND_INITIATE_RESTORE;
                    }
                }
                // Cycle start only when IDLE or when a hold is complete and ready to resume.
                if ((sys.state == STATE_IDLE) || ((sys.state & STATE_HOLD) && (sys.suspend & SUSPEND_HOLD_COMPLETE))) {
                    if (sys.state == STATE_HOLD && sys.spindle_stop_ovr) {
                        sys.spindle_stop_ovr |= SPINDLE_STOP_OVR_RESTORE_CYCLE; // Set to restore in suspend routine and cycle start after.
                    } else {
                        // Start cycle only if queued motions exist in planner buffer and the motion is not canceled.
                        sys.step_control = STEP_CONTROL_NORMAL_OP; // Restore step control to normal operation
                        if (plan_get_current_block() && bit_isfalse(sys.suspend, SUSPEND_MOTION_CANCEL)) {
                            sys.suspend = SUSPEND_DISABLE; // Break suspend state.
                            sys.state = STATE_CYCLE;
                            st_prep_buffer(); // Initialize step segment buffer before beginning cycle.
                            st_wake_up();
                        } else { // Otherwise, do nothing. Set and resume IDLE state.
                            sys.suspend = SUSPEND_DISABLE; // Break suspend state.
                            sys.state = STATE_IDLE;
                        }
                    }
                }
            }
            system_clear_exec_state_flag(EXEC_CYCLE_START);
        }
        if (rt_exec & EXEC_CYCLE_STOP) {
            // Reinitializes the cycle plan and stepper system after a feed hold for a resume. Called by
            // realtime command execution in the main program, ensuring that the planner re-plans safely.
            // NOTE: Bresenham algorithm variables are still maintained through both the planner and stepper
            // cycle reinitializations. The stepper path should continue exactly as if nothing has happened.
            // NOTE: EXEC_CYCLE_STOP is set by the stepper subsystem when a cycle or feed hold completes.
            if ((sys.state & (STATE_HOLD | STATE_SAFETY_DOOR | STATE_SLEEP)) && !(sys.soft_limit) && !(sys.suspend & SUSPEND_JOG_CANCEL)) {
                // Hold complete. Set to indicate ready to resume.  Remain in HOLD or DOOR states until user
                // has issued a resume command or reset.
                plan_cycle_reinitialize();
                if (sys.step_control & STEP_CONTROL_EXECUTE_HOLD)  sys.suspend |= SUSPEND_HOLD_COMPLETE;
                bit_false(sys.step_control, (STEP_CONTROL_EXECUTE_HOLD | STEP_CONTROL_EXECUTE_SYS_MOTION));
            } else {
                // Motion complete. Includes CYCLE/JOG/HOMING states and jog cancel/motion cancel/soft limit events.
                // NOTE: Motion and jog cancel both immediately return to idle after the hold completes.
                if (sys.suspend & SUSPEND_JOG_CANCEL) {   // For jog cancel, flush buffers and sync positions.
                    sys.step_control = STEP_CONTROL_NORMAL_OP;
                    plan_reset();
                    st_reset();
                    gc_sync_position();
                    plan_sync_position();
                }
                if (sys.suspend & SUSPEND_SAFETY_DOOR_AJAR) { // Only occurs when safety door opens during jog.
                    sys.suspend &= ~(SUSPEND_JOG_CANCEL);
                    sys.suspend |= SUSPEND_HOLD_COMPLETE;
                    sys.state = STATE_SAFETY_DOOR;
                } else {
                    sys.suspend = SUSPEND_DISABLE;
                    sys.state = STATE_IDLE;
                }
            }
            system_clear_exec_state_flag(EXEC_CYCLE_STOP);
        }
    }
    // Execute overrides.
    rt_exec = sys_rt_exec_motion_override; // Copy volatile sys_rt_exec_motion_override
    if (rt_exec) {
        system_clear_exec_motion_overrides(); // Clear all motion override flags.
        uint8_t new_f_override =  sys.f_override;
        if (rt_exec & EXEC_FEED_OVR_RESET)  new_f_override = DEFAULT_FEED_OVERRIDE;
        if (rt_exec & EXEC_FEED_OVR_COARSE_PLUS)  new_f_override += FEED_OVERRIDE_COARSE_INCREMENT;
        if (rt_exec & EXEC_FEED_OVR_COARSE_MINUS)  new_f_override -= FEED_OVERRIDE_COARSE_INCREMENT;
        if (rt_exec & EXEC_FEED_OVR_FINE_PLUS)  new_f_override += FEED_OVERRIDE_FINE_INCREMENT;
        if (rt_exec & EXEC_FEED_OVR_FINE_MINUS)  new_f_override -= FEED_OVERRIDE_FINE_INCREMENT;
        new_f_override = MIN(new_f_override, MAX_FEED_RATE_OVERRIDE);
        new_f_override = MAX(new_f_override, MIN_FEED_RATE_OVERRIDE);
        uint8_t new_r_override = sys.r_override;
        if (rt_exec & EXEC_RAPID_OVR_RESET)  new_r_override = DEFAULT_RAPID_OVERRIDE;
        if (rt_exec & EXEC_RAPID_OVR_MEDIUM)  new_r_override = RAPID_OVERRIDE_MEDIUM;
        if (rt_exec & EXEC_RAPID_OVR_LOW)  new_r_override = RAPID_OVERRIDE_LOW;
        if ((new_f_override != sys.f_override) || (new_r_override != sys.r_override)) {
            sys.f_override = new_f_override;
            sys.r_override = new_r_override;
            sys.report_ovr_counter = 0; // Set to report change immediately
            plan_update_velocity_profile_parameters();
            plan_cycle_reinitialize();
        }
    }
    rt_exec = sys_rt_exec_accessory_override;
    if (rt_exec) {
        system_clear_exec_accessory_overrides(); // Clear all accessory override flags.
        // NOTE: Unlike motion overrides, spindle overrides do not require a planner reinitialization.
        uint8_t last_s_override =  sys.spindle_speed_ovr;
        if (rt_exec & EXEC_SPINDLE_OVR_RESET)  last_s_override = DEFAULT_SPINDLE_SPEED_OVERRIDE;
        if (rt_exec & EXEC_SPINDLE_OVR_COARSE_PLUS)  last_s_override += SPINDLE_OVERRIDE_COARSE_INCREMENT;
        if (rt_exec & EXEC_SPINDLE_OVR_COARSE_MINUS)  last_s_override -= SPINDLE_OVERRIDE_COARSE_INCREMENT;
        if (rt_exec & EXEC_SPINDLE_OVR_FINE_PLUS)  last_s_override += SPINDLE_OVERRIDE_FINE_INCREMENT;
        if (rt_exec & EXEC_SPINDLE_OVR_FINE_MINUS)  last_s_override -= SPINDLE_OVERRIDE_FINE_INCREMENT;
        last_s_override = MIN(last_s_override, MAX_SPINDLE_SPEED_OVERRIDE);
        last_s_override = MAX(last_s_override, MIN_SPINDLE_SPEED_OVERRIDE);
        if (last_s_override != sys.spindle_speed_ovr) {
            bit_true(sys.step_control, STEP_CONTROL_UPDATE_SPINDLE_PWM);
            sys.spindle_speed_ovr = last_s_override;
            sys.report_ovr_counter = 0; // Set to report change immediately
        }
        if (rt_exec & EXEC_SPINDLE_OVR_STOP) {
            // Spindle stop override allowed only while in HOLD state.
            // NOTE: Report counters are set in spindle_set_state() when spindle stop is executed.
            if (sys.state == STATE_HOLD) {
                if (!(sys.spindle_stop_ovr))  sys.spindle_stop_ovr = SPINDLE_STOP_OVR_INITIATE;
                else if (sys.spindle_stop_ovr & SPINDLE_STOP_OVR_ENABLED)  sys.spindle_stop_ovr |= SPINDLE_STOP_OVR_RESTORE;
            }
        }
        // NOTE: Since coolant state always performs a planner sync whenever it changes, the current
        // run state can be determined by checking the parser state.
        if (rt_exec & (EXEC_COOLANT_FLOOD_OVR_TOGGLE | EXEC_COOLANT_MIST_OVR_TOGGLE)) {
            if ((sys.state == STATE_IDLE) || (sys.state & (STATE_CYCLE | STATE_HOLD))) {
                uint8_t coolant_state = gc_state.modal.coolant;
#ifdef COOLANT_FLOOD_PIN
                if (rt_exec & EXEC_COOLANT_FLOOD_OVR_TOGGLE) {
                    if (coolant_state & COOLANT_FLOOD_ENABLE)
                        bit_false(coolant_state, COOLANT_FLOOD_ENABLE);
                    else
                        coolant_state |= COOLANT_FLOOD_ENABLE;
                }
#endif
#ifdef COOLANT_MIST_PIN
                if (rt_exec & EXEC_COOLANT_MIST_OVR_TOGGLE) {
                    if (coolant_state & COOLANT_MIST_ENABLE)
                        bit_false(coolant_state, COOLANT_MIST_ENABLE);
                    else
                        coolant_state |= COOLANT_MIST_ENABLE;
                }
#endif
                coolant_set_state(coolant_state); // Report counter set in coolant_set_state().
                gc_state.modal.coolant = coolant_state;
            }
        }
    }
#ifdef DEBUG
    if (sys_rt_exec_debug) {
        report_realtime_debug();
        sys_rt_exec_debug = 0;
    }
#endif
    // Reload step segment buffer
    if (sys.state & (STATE_CYCLE | STATE_HOLD | STATE_SAFETY_DOOR | STATE_HOMING | STATE_SLEEP | STATE_JOG))
        st_prep_buffer();
}


// Handles Grbl system suspend procedures, such as feed hold, safety door, and parking motion.
// The system will enter this loop, create local variables for suspend tasks, and return to
// whatever function that invoked the suspend, such that Grbl resumes normal operation.
// This function is written in a way to promote custom parking motions. Simply use this as a
// template
static void protocol_exec_rt_suspend() {
#ifdef PARKING_ENABLE
    // Declare and initialize parking local variables
    float restore_target[N_AXIS];
    float parking_target[N_AXIS];
    float retract_waypoint = PARKING_PULLOUT_INCREMENT;
    plan_line_data_t plan_data;
    plan_line_data_t* pl_data = &plan_data;
    memset(pl_data, 0, sizeof(plan_line_data_t));
    pl_data->condition = (PL_COND_FLAG_SYSTEM_MOTION | PL_COND_FLAG_NO_FEED_OVERRIDE);
#ifdef USE_LINE_NUMBERS
    pl_data->line_number = PARKING_MOTION_LINE_NUMBER;
#endif
#endif
    plan_block_t* block = plan_get_current_block();
    uint8_t restore_condition;
#ifdef VARIABLE_SPINDLE
    float restore_spindle_speed;
    if (block == NULL) {
        restore_condition = (gc_state.modal.spindle | gc_state.modal.coolant);
        restore_spindle_speed = gc_state.spindle_speed;
    } else {
        restore_condition = block->condition;
        restore_spindle_speed = block->spindle_speed;
    }
#ifdef DISABLE_LASER_DURING_HOLD
    if (bit_istrue(settings.flags, BITFLAG_LASER_MODE))
        system_set_exec_accessory_override_flag(EXEC_SPINDLE_OVR_STOP);
#endif
#else
    if (block == NULL)  restore_condition = (gc_state.modal.spindle | gc_state.modal.coolant);
    else  restore_condition = block->condition;
#endif
    while (sys.suspend) {
        if (sys.abort)  return;
        // Block until initial hold is complete and the machine has stopped motion.
        if (sys.suspend & SUSPEND_HOLD_COMPLETE) {
            // Parking manager. Handles de/re-energizing, switch state checks, and parking motions for
            // the safety door and sleep states.
            if (sys.state & (STATE_SAFETY_DOOR | STATE_SLEEP)) {
                // Handles retraction motions and de-energizing.
                if (bit_isfalse(sys.suspend, SUSPEND_RETRACT_COMPLETE)) {
                    // Ensure any prior spindle stop override is disabled at start of safety door routine.
                    sys.spindle_stop_ovr = SPINDLE_STOP_OVR_DISABLED;
#ifndef PARKING_ENABLE
<<<<<<< HEAD
                    spindle_set_state(SPINDLE_DISABLE, 0.0); // De-energize
=======
                    spindle->set_state(SPINDLE_DISABLE, 0); // De-energize
>>>>>>> f71c0a53
                    coolant_set_state(COOLANT_DISABLE);     // De-energize
#else
                    // Get current position and store restore location and spindle retract waypoint.
                    system_convert_array_steps_to_mpos(parking_target, sys_position);
                    if (bit_isfalse(sys.suspend, SUSPEND_RESTART_RETRACT)) {
                        memcpy(restore_target, parking_target, sizeof(parking_target));
                        retract_waypoint += restore_target[PARKING_AXIS];
                        retract_waypoint = MIN(retract_waypoint, PARKING_TARGET);
                    }
                    // Execute slow pull-out parking retract motion. Parking requires homing enabled, the
                    // current location not exceeding the parking target location, and laser mode disabled.
                    // NOTE: State is will remain DOOR, until the de-energizing and retract is complete.
#ifdef ENABLE_PARKING_OVERRIDE_CONTROL
                    if ((bit_istrue(settings.flags, BITFLAG_HOMING_ENABLE)) &&
                            (parking_target[PARKING_AXIS] < PARKING_TARGET) &&
                            bit_isfalse(settings.flags, BITFLAG_LASER_MODE) &&
                            (sys.override_ctrl == OVERRIDE_PARKING_MOTION)) {
#else
                    if ((bit_istrue(settings.flags, BITFLAG_HOMING_ENABLE)) &&
                            (parking_target[PARKING_AXIS] < PARKING_TARGET) &&
                            bit_isfalse(settings.flags, BITFLAG_LASER_MODE)) {
#endif
                        // Retract spindle by pullout distance. Ensure retraction motion moves away from
                        // the workpiece and waypoint motion doesn't exceed the parking target location.
                        if (parking_target[PARKING_AXIS] < retract_waypoint) {
                            parking_target[PARKING_AXIS] = retract_waypoint;
                            pl_data->feed_rate = PARKING_PULLOUT_RATE;
                            pl_data->condition |= (restore_condition & PL_COND_ACCESSORY_MASK); // Retain accessory state
                            pl_data->spindle_speed = restore_spindle_speed;
                            mc_parking_motion(parking_target, pl_data);
                        }
                        // NOTE: Clear accessory state after retract and after an aborted restore motion.
                        pl_data->condition = (PL_COND_FLAG_SYSTEM_MOTION | PL_COND_FLAG_NO_FEED_OVERRIDE);
                        pl_data->spindle_speed = 0.0;
<<<<<<< HEAD
                        spindle_set_state(SPINDLE_DISABLE, 0.0); // De-energize
                        coolant_set_state(COOLANT_DISABLE); // De-energize
                        // Execute fast parking retract motion to parking target location.
=======
                        spindle->set_state((SPINDLE_DISABLE, 0); // De-energize
                                              coolant_set_state(COOLANT_DISABLE); // De-energize
                                              // Execute fast parking retract motion to parking target location.
>>>>>>> f71c0a53
                        if (parking_target[PARKING_AXIS] < PARKING_TARGET) {
                            parking_target[PARKING_AXIS] = PARKING_TARGET;
                            pl_data->feed_rate = PARKING_RATE;
                            mc_parking_motion(parking_target, pl_data);
                        }
                    } else {
                        // Parking motion not possible. Just disable the spindle and coolant.
                        // NOTE: Laser mode does not start a parking motion to ensure the laser stops immediately.
                        spindle_set_state(SPINDLE_DISABLE, 0.0); // De-energize
                        coolant_set_state(COOLANT_DISABLE);     // De-energize
                    }
#endif
                    sys.suspend &= ~(SUSPEND_RESTART_RETRACT);
                    sys.suspend |= SUSPEND_RETRACT_COMPLETE;
                } else {
                    if (sys.state == STATE_SLEEP) {
                        report_feedback_message(MESSAGE_SLEEP_MODE);
                        // Spindle and coolant should already be stopped, but do it again just to be sure.
<<<<<<< HEAD
                        spindle_set_state(SPINDLE_DISABLE, 0.0); // De-energize
=======
                        spindle->set_state(SPINDLE_DISABLE, 0); // De-energize
>>>>>>> f71c0a53
                        coolant_set_state(COOLANT_DISABLE); // De-energize
                        st_go_idle(); // Disable steppers
                        while (!(sys.abort))  protocol_exec_rt_system();   // Do nothing until reset.
                        return; // Abort received. Return to re-initialize.
                    }
                    // Allows resuming from parking/safety door. Actively checks if safety door is closed and ready to resume.
                    if (sys.state == STATE_SAFETY_DOOR) {
                        if (!(system_check_safety_door_ajar())) {
                            sys.suspend &= ~(SUSPEND_SAFETY_DOOR_AJAR); // Reset door ajar flag to denote ready to resume.
                        }
                    }
                    // Handles parking restore and safety door resume.
                    if (sys.suspend & SUSPEND_INITIATE_RESTORE) {
#ifdef PARKING_ENABLE
                        // Execute fast restore motion to the pull-out position. Parking requires homing enabled.
                        // NOTE: State is will remain DOOR, until the de-energizing and retract is complete.
#ifdef ENABLE_PARKING_OVERRIDE_CONTROL
                        if (((settings.flags & (BITFLAG_HOMING_ENABLE | BITFLAG_LASER_MODE)) == BITFLAG_HOMING_ENABLE) &&
                                (sys.override_ctrl == OVERRIDE_PARKING_MOTION)) {
#else
                        if ((settings.flags & (BITFLAG_HOMING_ENABLE | BITFLAG_LASER_MODE)) == BITFLAG_HOMING_ENABLE) {
#endif
                            // Check to ensure the motion doesn't move below pull-out position.
                            if (parking_target[PARKING_AXIS] <= PARKING_TARGET) {
                                parking_target[PARKING_AXIS] = retract_waypoint;
                                pl_data->feed_rate = PARKING_RATE;
                                mc_parking_motion(parking_target, pl_data);
                            }
                        }
#endif
                        // Delayed Tasks: Restart spindle and coolant, delay to power-up, then resume cycle.
                        if (gc_state.modal.spindle != SPINDLE_DISABLE) {
                            // Block if safety door re-opened during prior restore actions.
                            if (bit_isfalse(sys.suspend, SUSPEND_RESTART_RETRACT)) {
                                if (bit_istrue(settings.flags, BITFLAG_LASER_MODE)) {
                                    // When in laser mode, ignore spindle spin-up delay. Set to turn on laser when cycle starts.
                                    bit_true(sys.step_control, STEP_CONTROL_UPDATE_SPINDLE_PWM);
                                } else {
<<<<<<< HEAD
                                    spindle_set_state((restore_condition & (PL_COND_FLAG_SPINDLE_CW | PL_COND_FLAG_SPINDLE_CCW)), restore_spindle_speed);
=======
                                    spindle->set_state((restore_condition & (PL_COND_FLAG_SPINDLE_CW | PL_COND_FLAG_SPINDLE_CCW)), (uint32_t)restore_spindle_speed);
>>>>>>> f71c0a53
                                    delay_sec(SAFETY_DOOR_SPINDLE_DELAY, DELAY_MODE_SYS_SUSPEND);
                                }
                            }
                        }
                        if (gc_state.modal.coolant != COOLANT_DISABLE) {
                            // Block if safety door re-opened during prior restore actions.
                            if (bit_isfalse(sys.suspend, SUSPEND_RESTART_RETRACT)) {
                                // NOTE: Laser mode will honor this delay. An exhaust system is often controlled by this pin.
                                coolant_set_state((restore_condition & (PL_COND_FLAG_COOLANT_FLOOD | PL_COND_FLAG_COOLANT_FLOOD)));
                                delay_sec(SAFETY_DOOR_COOLANT_DELAY, DELAY_MODE_SYS_SUSPEND);
                            }
                        }
#ifdef PARKING_ENABLE
                        // Execute slow plunge motion from pull-out position to resume position.
#ifdef ENABLE_PARKING_OVERRIDE_CONTROL
                        if (((settings.flags & (BITFLAG_HOMING_ENABLE | BITFLAG_LASER_MODE)) == BITFLAG_HOMING_ENABLE) &&
                                (sys.override_ctrl == OVERRIDE_PARKING_MOTION)) {
#else
                        if ((settings.flags & (BITFLAG_HOMING_ENABLE | BITFLAG_LASER_MODE)) == BITFLAG_HOMING_ENABLE) {
#endif
                            // Block if safety door re-opened during prior restore actions.
                            if (bit_isfalse(sys.suspend, SUSPEND_RESTART_RETRACT)) {
                                // Regardless if the retract parking motion was a valid/safe motion or not, the
                                // restore parking motion should logically be valid, either by returning to the
                                // original position through valid machine space or by not moving at all.
                                pl_data->feed_rate = PARKING_PULLOUT_RATE;
                                pl_data->condition |= (restore_condition & PL_COND_ACCESSORY_MASK); // Restore accessory state
                                pl_data->spindle_speed = restore_spindle_speed;
                                mc_parking_motion(restore_target, pl_data);
                            }
                        }
#endif
                        if (bit_isfalse(sys.suspend, SUSPEND_RESTART_RETRACT)) {
                            sys.suspend |= SUSPEND_RESTORE_COMPLETE;
                            system_set_exec_state_flag(EXEC_CYCLE_START); // Set to resume program.
                        }
                    }
                }
            } else {
                // Feed hold manager. Controls spindle stop override states.
                // NOTE: Hold ensured as completed by condition check at the beginning of suspend routine.
                if (sys.spindle_stop_ovr) {
                    // Handles beginning of spindle stop
                    if (sys.spindle_stop_ovr & SPINDLE_STOP_OVR_INITIATE) {
                        if (gc_state.modal.spindle != SPINDLE_DISABLE) {
<<<<<<< HEAD
                            spindle_set_state(SPINDLE_DISABLE, 0.0); // De-energize
=======
                            spindle->set_state(SPINDLE_DISABLE, 0); // De-energize
>>>>>>> f71c0a53
                            sys.spindle_stop_ovr = SPINDLE_STOP_OVR_ENABLED; // Set stop override state to enabled, if de-energized.
                        } else {
                            sys.spindle_stop_ovr = SPINDLE_STOP_OVR_DISABLED; // Clear stop override state
                        }
                        // Handles restoring of spindle state
                    } else if (sys.spindle_stop_ovr & (SPINDLE_STOP_OVR_RESTORE | SPINDLE_STOP_OVR_RESTORE_CYCLE)) {
                        if (gc_state.modal.spindle != SPINDLE_DISABLE) {
                            report_feedback_message(MESSAGE_SPINDLE_RESTORE);
                            if (bit_istrue(settings.flags, BITFLAG_LASER_MODE)) {
                                // When in laser mode, ignore spindle spin-up delay. Set to turn on laser when cycle starts.
                                bit_true(sys.step_control, STEP_CONTROL_UPDATE_SPINDLE_PWM);
                            } else
<<<<<<< HEAD
                                spindle_set_state((restore_condition & (PL_COND_FLAG_SPINDLE_CW | PL_COND_FLAG_SPINDLE_CCW)), restore_spindle_speed);
=======
                                spindle->set_state((restore_condition & (PL_COND_FLAG_SPINDLE_CW | PL_COND_FLAG_SPINDLE_CCW)), (uint32_t)restore_spindle_speed);
>>>>>>> f71c0a53
                        }
                        if (sys.spindle_stop_ovr & SPINDLE_STOP_OVR_RESTORE_CYCLE) {
                            system_set_exec_state_flag(EXEC_CYCLE_START);  // Set to resume program.
                        }
                        sys.spindle_stop_ovr = SPINDLE_STOP_OVR_DISABLED; // Clear stop override state
                    }
                } else {
                    // Handles spindle state during hold. NOTE: Spindle speed overrides may be altered during hold state.
<<<<<<< HEAD
                    // NOTE: STEP_CONTROL_UPDATE_SPINDLE_PWM is automatically reset upon resume in step generator.
                    if (bit_istrue(sys.step_control, STEP_CONTROL_UPDATE_SPINDLE_PWM)) {
                        spindle_set_state((restore_condition & (PL_COND_FLAG_SPINDLE_CW | PL_COND_FLAG_SPINDLE_CCW)), restore_spindle_speed);
                        bit_false(sys.step_control, STEP_CONTROL_UPDATE_SPINDLE_PWM);
=======
                    // NOTE: STEP_CONTROL_UPDATE_SPINDLE_RPM is automatically reset upon resume in step generator.
                    if (bit_istrue(sys.step_control, STEP_CONTROL_UPDATE_SPINDLE_RPM)) {
                        spindle->set_state((restore_condition & (PL_COND_FLAG_SPINDLE_CW | PL_COND_FLAG_SPINDLE_CCW)), (uint32_t)restore_spindle_speed);
                        bit_false(sys.step_control, STEP_CONTROL_UPDATE_SPINDLE_RPM);
>>>>>>> f71c0a53
                    }
                }
            }
        }
        protocol_exec_rt_system();
    }
}
<|MERGE_RESOLUTION|>--- conflicted
+++ resolved
@@ -564,11 +564,7 @@
                     // Ensure any prior spindle stop override is disabled at start of safety door routine.
                     sys.spindle_stop_ovr = SPINDLE_STOP_OVR_DISABLED;
 #ifndef PARKING_ENABLE
-<<<<<<< HEAD
-                    spindle_set_state(SPINDLE_DISABLE, 0.0); // De-energize
-=======
                     spindle->set_state(SPINDLE_DISABLE, 0); // De-energize
->>>>>>> f71c0a53
                     coolant_set_state(COOLANT_DISABLE);     // De-energize
 #else
                     // Get current position and store restore location and spindle retract waypoint.
@@ -603,15 +599,9 @@
                         // NOTE: Clear accessory state after retract and after an aborted restore motion.
                         pl_data->condition = (PL_COND_FLAG_SYSTEM_MOTION | PL_COND_FLAG_NO_FEED_OVERRIDE);
                         pl_data->spindle_speed = 0.0;
-<<<<<<< HEAD
-                        spindle_set_state(SPINDLE_DISABLE, 0.0); // De-energize
-                        coolant_set_state(COOLANT_DISABLE); // De-energize
-                        // Execute fast parking retract motion to parking target location.
-=======
                         spindle->set_state((SPINDLE_DISABLE, 0); // De-energize
                                               coolant_set_state(COOLANT_DISABLE); // De-energize
                                               // Execute fast parking retract motion to parking target location.
->>>>>>> f71c0a53
                         if (parking_target[PARKING_AXIS] < PARKING_TARGET) {
                             parking_target[PARKING_AXIS] = PARKING_TARGET;
                             pl_data->feed_rate = PARKING_RATE;
@@ -630,11 +620,8 @@
                     if (sys.state == STATE_SLEEP) {
                         report_feedback_message(MESSAGE_SLEEP_MODE);
                         // Spindle and coolant should already be stopped, but do it again just to be sure.
-<<<<<<< HEAD
-                        spindle_set_state(SPINDLE_DISABLE, 0.0); // De-energize
-=======
                         spindle->set_state(SPINDLE_DISABLE, 0); // De-energize
->>>>>>> f71c0a53
+
                         coolant_set_state(COOLANT_DISABLE); // De-energize
                         st_go_idle(); // Disable steppers
                         while (!(sys.abort))  protocol_exec_rt_system();   // Do nothing until reset.
@@ -673,11 +660,7 @@
                                     // When in laser mode, ignore spindle spin-up delay. Set to turn on laser when cycle starts.
                                     bit_true(sys.step_control, STEP_CONTROL_UPDATE_SPINDLE_PWM);
                                 } else {
-<<<<<<< HEAD
-                                    spindle_set_state((restore_condition & (PL_COND_FLAG_SPINDLE_CW | PL_COND_FLAG_SPINDLE_CCW)), restore_spindle_speed);
-=======
                                     spindle->set_state((restore_condition & (PL_COND_FLAG_SPINDLE_CW | PL_COND_FLAG_SPINDLE_CCW)), (uint32_t)restore_spindle_speed);
->>>>>>> f71c0a53
                                     delay_sec(SAFETY_DOOR_SPINDLE_DELAY, DELAY_MODE_SYS_SUSPEND);
                                 }
                             }
@@ -723,11 +706,8 @@
                     // Handles beginning of spindle stop
                     if (sys.spindle_stop_ovr & SPINDLE_STOP_OVR_INITIATE) {
                         if (gc_state.modal.spindle != SPINDLE_DISABLE) {
-<<<<<<< HEAD
-                            spindle_set_state(SPINDLE_DISABLE, 0.0); // De-energize
-=======
                             spindle->set_state(SPINDLE_DISABLE, 0); // De-energize
->>>>>>> f71c0a53
+
                             sys.spindle_stop_ovr = SPINDLE_STOP_OVR_ENABLED; // Set stop override state to enabled, if de-energized.
                         } else {
                             sys.spindle_stop_ovr = SPINDLE_STOP_OVR_DISABLED; // Clear stop override state
@@ -740,11 +720,7 @@
                                 // When in laser mode, ignore spindle spin-up delay. Set to turn on laser when cycle starts.
                                 bit_true(sys.step_control, STEP_CONTROL_UPDATE_SPINDLE_PWM);
                             } else
-<<<<<<< HEAD
-                                spindle_set_state((restore_condition & (PL_COND_FLAG_SPINDLE_CW | PL_COND_FLAG_SPINDLE_CCW)), restore_spindle_speed);
-=======
                                 spindle->set_state((restore_condition & (PL_COND_FLAG_SPINDLE_CW | PL_COND_FLAG_SPINDLE_CCW)), (uint32_t)restore_spindle_speed);
->>>>>>> f71c0a53
                         }
                         if (sys.spindle_stop_ovr & SPINDLE_STOP_OVR_RESTORE_CYCLE) {
                             system_set_exec_state_flag(EXEC_CYCLE_START);  // Set to resume program.
@@ -753,17 +729,10 @@
                     }
                 } else {
                     // Handles spindle state during hold. NOTE: Spindle speed overrides may be altered during hold state.
-<<<<<<< HEAD
-                    // NOTE: STEP_CONTROL_UPDATE_SPINDLE_PWM is automatically reset upon resume in step generator.
-                    if (bit_istrue(sys.step_control, STEP_CONTROL_UPDATE_SPINDLE_PWM)) {
-                        spindle_set_state((restore_condition & (PL_COND_FLAG_SPINDLE_CW | PL_COND_FLAG_SPINDLE_CCW)), restore_spindle_speed);
-                        bit_false(sys.step_control, STEP_CONTROL_UPDATE_SPINDLE_PWM);
-=======
                     // NOTE: STEP_CONTROL_UPDATE_SPINDLE_RPM is automatically reset upon resume in step generator.
                     if (bit_istrue(sys.step_control, STEP_CONTROL_UPDATE_SPINDLE_RPM)) {
                         spindle->set_state((restore_condition & (PL_COND_FLAG_SPINDLE_CW | PL_COND_FLAG_SPINDLE_CCW)), (uint32_t)restore_spindle_speed);
                         bit_false(sys.step_control, STEP_CONTROL_UPDATE_SPINDLE_RPM);
->>>>>>> f71c0a53
                     }
                 }
             }
