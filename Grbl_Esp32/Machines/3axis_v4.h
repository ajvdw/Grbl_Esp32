/*
    3axis_v4.h
    Part of Grbl_ESP32

    Pin assignments for the ESP32 Development Controller, v4.1 and later.
    https://github.com/bdring/Grbl_ESP32_Development_Controller
    https://www.tindie.com/products/33366583/grbl_esp32-cnc-development-board-v35/

    2018    - Bart Dring
    2020    - Mitch Bradley

    Grbl_ESP32 is free software: you can redistribute it and/or modify
    it under the terms of the GNU General Public License as published by
    the Free Software Foundation, either version 3 of the License, or
    (at your option) any later version.

    Grbl is distributed in the hope that it will be useful,
    but WITHOUT ANY WARRANTY; without even the implied warranty of
    MERCHANTABILITY or FITNESS FOR A PARTICULAR PURPOSE.  See the
    GNU General Public License for more details.

    You should have received a copy of the GNU General Public License
    along with Grbl_ESP32.  If not, see <http://www.gnu.org/licenses/>.
*/

#define MACHINE_NAME            "ESP32_V4"

#define X_STEP_PIN              GPIO_NUM_12
#define X_DIRECTION_PIN         GPIO_NUM_14
#define Y_STEP_PIN              GPIO_NUM_26
#define Y_DIRECTION_PIN         GPIO_NUM_15
#define Z_STEP_PIN              GPIO_NUM_27
#define Z_DIRECTION_PIN         GPIO_NUM_33

#define LIMIT_MASK              B111
#define X_LIMIT_PIN             GPIO_NUM_17
#define Y_LIMIT_PIN             GPIO_NUM_4
#define Z_LIMIT_PIN             GPIO_NUM_16

#ifdef HOMING_CYCLE_0
    #undef HOMING_CYCLE_0
#endif
#define HOMING_CYCLE_0 (1<<Z_AXIS) // Z first

#ifdef HOMING_CYCLE_1
    #undef HOMING_CYCLE_1
#endif
#define HOMING_CYCLE_1 ((1<<X_AXIS)|(1<<Y_AXIS))

#ifdef HOMING_CYCLE_2
    #undef HOMING_CYCLE_2
#endif

// OK to comment out to use pin for other features
#define STEPPERS_DISABLE_PIN    GPIO_NUM_13

#define SPINDLE_TYPE            SPINDLE_TYPE_PWM
<<<<<<< HEAD
#define SPINDLE_PWM_PIN         GPIO_NUM_2   // labeled SpinPWM
=======
#define SPINDLE_OUTPUT_PIN      GPIO_NUM_2   // labeled SpinPWM
>>>>>>> f71c0a53
#define SPINDLE_ENABLE_PIN      GPIO_NUM_22  // labeled SpinEnbl

#define MIST_PIN                GPIO_NUM_21  // labeled Mist
#define FLOOD_PIN               GPIO_NUM_25  // labeled Flood
#define PROBE_PIN               GPIO_NUM_32  // labeled Probe

#define CONTROL_SAFETY_DOOR_PIN GPIO_NUM_35  // labeled Door,  needs external pullup
#define CONTROL_RESET_PIN       GPIO_NUM_34  // labeled Reset, needs external pullup
#define CONTROL_FEED_HOLD_PIN   GPIO_NUM_36  // labeled Hold,  needs external pullup
#define CONTROL_CYCLE_START_PIN GPIO_NUM_39  // labeled Start, needs external pullup

<|MERGE_RESOLUTION|>--- conflicted
+++ resolved
@@ -55,11 +55,7 @@
 #define STEPPERS_DISABLE_PIN    GPIO_NUM_13
 
 #define SPINDLE_TYPE            SPINDLE_TYPE_PWM
-<<<<<<< HEAD
-#define SPINDLE_PWM_PIN         GPIO_NUM_2   // labeled SpinPWM
-=======
 #define SPINDLE_OUTPUT_PIN      GPIO_NUM_2   // labeled SpinPWM
->>>>>>> f71c0a53
 #define SPINDLE_ENABLE_PIN      GPIO_NUM_22  // labeled SpinEnbl
 
 #define MIST_PIN                GPIO_NUM_21  // labeled Mist
