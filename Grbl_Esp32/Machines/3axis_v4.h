--- conflicted
+++ resolved
@@ -40,7 +40,6 @@
 // OK to comment out to use pin for other features
 #define STEPPERS_DISABLE_PIN    GPIO_NUM_13
 
-<<<<<<< HEAD
 #define SPINDLE_TYPE            SPINDLE_TYPE_PWM
 #define SPINDLE_PWM_PIN         GPIO_NUM_2   // labeled SpinPWM
 #define SPINDLE_ENABLE_PIN      GPIO_NUM_22  // labeled SpinEnbl
@@ -48,14 +47,6 @@
 #define MIST_PIN                GPIO_NUM_21  // labeled Mist
 #define FLOOD_PIN               GPIO_NUM_25  // labeled Flood
 #define PROBE_PIN               GPIO_NUM_32  // labeled Probe
-=======
-#define SPINDLE_OUTPUT_PIN         GPIO_NUM_25   // labeled SpinPWM
-#define SPINDLE_ENABLE_PIN      GPIO_NUM_22  // labeled SpinEnbl
-#define SPINDLE_DIR_PIN         GPIO_NUM_21
-//#define MIST_PIN                GPIO_NUM_21  // labeled Mist
-//#define FLOOD_PIN               GPIO_NUM_25  // labeled Flood
-//#define PROBE_PIN               GPIO_NUM_32  // labeled Probe
->>>>>>> 0461b45f
 
 #define CONTROL_SAFETY_DOOR_PIN GPIO_NUM_35  // labeled Door,  needs external pullup
 #define CONTROL_RESET_PIN       GPIO_NUM_34  // labeled Reset, needs external pullup
