#pragma once

extern FlagSetting* verbose_errors;

extern IntSetting* number_axis;

extern AxisSettings* axis_settings[];

extern StringSetting* startup_line_0;
extern StringSetting* startup_line_1;
extern StringSetting* build_info;

extern IntSetting* pulse_microseconds;
extern IntSetting* stepper_idle_lock_time;

extern AxisMaskSetting* dir_invert_mask;
extern AxisMaskSetting* homing_dir_mask;
extern AxisMaskSetting* homing_squared_axes;
extern AxisMaskSetting* homing_cycle[MAX_N_AXIS];

extern FlagSetting* report_inches;
extern FlagSetting* soft_limits;
extern FlagSetting* hard_limits;
extern FlagSetting* homing_enable;
extern FlagSetting* laser_mode;
extern IntSetting*  laser_full_power;

extern IntSetting*   status_mask;
extern FloatSetting* junction_deviation;
extern FloatSetting* arc_tolerance;

extern FloatSetting* homing_feed_rate;
extern FloatSetting* homing_seek_rate;
extern FloatSetting* homing_debounce;
extern FloatSetting* homing_pulloff;
extern FloatSetting* spindle_pwm_freq;
extern FloatSetting* rpm_max;
extern FloatSetting* rpm_min;
extern FloatSetting* spindle_delay_spinup;
extern FloatSetting* spindle_delay_spindown;
extern FlagSetting*  spindle_enbl_off_with_zero_speed;

extern FloatSetting* spindle_pwm_off_value;
extern FloatSetting* spindle_pwm_min_value;
extern FloatSetting* spindle_pwm_max_value;
extern IntSetting*   spindle_pwm_bit_precision;

extern EnumSetting* spindle_type;

extern AxisMaskSetting* stallguard_debug_mask;

<<<<<<< HEAD
// Pins:
extern PinSetting* CoolantFloodPin;     // COOLANT_FLOOD_PIN
extern PinSetting* CoolantMistPin;      // COOLANT_MIST_PIN
extern PinSetting* ProbePin;            // PROBE_PIN
extern PinSetting* SDCardDetPin;        // SDCARD_DET_PIN
extern PinSetting* SteppersDisablePin;  // STEPPERS_DISABLE_PIN
extern PinSetting* StepperResetPin;     // STEPPER_RESET

extern PinSetting* ControlSafetyDoorPin;  //  CONTROL_SAFETY_DOOR_PIN
extern PinSetting* ControlResetPin;       //  CONTROL_RESET_PIN
extern PinSetting* ControlFeedHoldPin;    //  CONTROL_FEED_HOLD_PIN
extern PinSetting* ControlCycleStartPin;  //  CONTROL_CYCLE_START_PIN
extern PinSetting* MacroButton0Pin;       //  MACRO_BUTTON_0_PIN
extern PinSetting* MacroButton1Pin;       //  MACRO_BUTTON_1_PIN
extern PinSetting* MacroButton2Pin;       //  MACRO_BUTTON_2_PIN
extern PinSetting* MacroButton3Pin;       //  MACRO_BUTTON_3_PIN

extern PinSetting* DynamixelTXDPin;  // DYNAMIXEL_TXD
extern PinSetting* DynamixelRXDPin;  // DYNAMIXEL_RXD
extern PinSetting* DynamixelRTSPin;  // DYNAMIXEL_RTS

extern PinSetting* UserDigitalPin[4];
extern PinSetting* UserAnalogPin[4];

// SPI pins:
extern PinSetting* SPISSPin;    // SS
extern PinSetting* SPISCKPin;   // SCK
extern PinSetting* SPIMISOPin;  // MISO
extern PinSetting* SPIMOSIPin;  // MOSI

extern PinSetting* I2SOBCK;
extern PinSetting* I2SOWS;
extern PinSetting* I2SOData;

// Spindle pins:
extern PinSetting* SpindleOutputPin;
extern PinSetting* SpindleEnablePin;
extern PinSetting* SpindleDirectionPin;
extern PinSetting* SpindleForwardPin;
extern PinSetting* SpindleReversePin;

extern PinSetting* VFDRS485TXDPin;  // VFD_RS485_TXD_PIN
extern PinSetting* VFDRS485RXDPin;  // VFD_RS485_RXD_PIN
extern PinSetting* VFDRS485RTSPin;  // VFD_RS485_RTS_PIN

// TODO FIXME: Add motor type (enum) setting! That way we can properly hide a lot of settings, and make Motors.cpp proper!
extern PinSetting* LimitPins[MAX_N_AXIS][2];
extern PinSetting* StepPins[MAX_N_AXIS][2];
extern PinSetting* DirectionPins[MAX_N_AXIS][2];
extern PinSetting* DisablePins[MAX_N_AXIS][2];
extern PinSetting* ClearToSendPins[MAX_N_AXIS][2];
extern PinSetting* ServoPins[MAX_N_AXIS][2];
extern PinSetting* PhasePins[4][MAX_N_AXIS][2];
extern PinSetting* StepStickMS3[MAX_N_AXIS][2];
=======
extern StringSetting* user_macro0;
extern StringSetting* user_macro1;
extern StringSetting* user_macro2;
extern StringSetting* user_macro3;
>>>>>>> d45da576
<|MERGE_RESOLUTION|>--- conflicted
+++ resolved
@@ -49,7 +49,6 @@
 
 extern AxisMaskSetting* stallguard_debug_mask;
 
-<<<<<<< HEAD
 // Pins:
 extern PinSetting* CoolantFloodPin;     // COOLANT_FLOOD_PIN
 extern PinSetting* CoolantMistPin;      // COOLANT_MIST_PIN
@@ -104,9 +103,8 @@
 extern PinSetting* ServoPins[MAX_N_AXIS][2];
 extern PinSetting* PhasePins[4][MAX_N_AXIS][2];
 extern PinSetting* StepStickMS3[MAX_N_AXIS][2];
-=======
+
 extern StringSetting* user_macro0;
 extern StringSetting* user_macro1;
 extern StringSetting* user_macro2;
-extern StringSetting* user_macro3;
->>>>>>> d45da576
+extern StringSetting* user_macro3;