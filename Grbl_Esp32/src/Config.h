#pragma once

/*
  Config.h - compile time configuration
  Part of Grbl

  Copyright (c) 2012-2016 Sungeun K. Jeon for Gnea Research LLC
  Copyright (c) 2009-2011 Simen Svale Skogsrud

	2018 -	Bart Dring This file was modifed for use on the ESP32
		CPU. Do not use this with Grbl for atMega328P

  Grbl is free software: you can redistribute it and/or modify
  it under the terms of the GNU General Public License as published by
  the Free Software Foundation, either version 3 of the License, or
  (at your option) any later version.

  Grbl is distributed in the hope that it will be useful,
  but WITHOUT ANY WARRANTY; without even the implied warranty of
  MERCHANTABILITY or FITNESS FOR A PARTICULAR PURPOSE.  See the
  GNU General Public License for more details.

  You should have received a copy of the GNU General Public License
  along with Grbl.  If not, see <http://www.gnu.org/licenses/>.
*/

// This file contains compile-time configurations for Grbl's internal system. For the most part,
// users will not need to directly modify these, but they are here for specific needs, i.e.
// performance tuning or adjusting to non-typical machines.

// IMPORTANT: Any changes here requires a full re-compiling of the source code to propagate them.

/*
ESP 32 Notes

Some features should not be changed. See notes below.

*/

#include <Arduino.h>

#include "NutsBolts.h"

// It is no longer necessary to edit this file to choose
// a machine configuration; edit machine.h instead
// machine.h is #included below, after some definitions
// that the machine file might choose to undefine.

// Define the homing cycle patterns with bitmasks. The homing cycle first performs a search mode
// to quickly engage the limit switches, followed by a slower locate mode, and finished by a short
// pull-off motion to disengage the limit switches. The following HOMING_CYCLE_x defines are executed
// in order starting with suffix 0 and completes the homing routine for the specified-axes only. If
// an axis is omitted from the defines, it will not home, nor will the system update its position.
// Meaning that this allows for users with non-standard Cartesian machines, such as a lathe (x then z,
// with no y), to configure the homing cycle behavior to their needs.
// NOTE: The homing cycle is designed to allow sharing of limit pins, if the axes are not in the same
// cycle, but this requires some pin settings changes in the machine definition file. For example, the default homing
// cycle can share the Z limit pin with either X or Y limit pins, since they are on different cycles.
// By sharing a pin, this frees up a precious IO pin for other purposes. In theory, all axes limit pins
// may be reduced to one pin, if all axes are homed with separate cycles, or vice versa, all three axes
// on separate pin, but homed in one cycle. Also, it should be noted that the function of hard limits
// will not be affected by pin sharing.

// NOTE: Defaults are set for a traditional 3-axis CNC machine. Z-axis first to clear, followed by X & Y.
// These homing cycle definitions precede the machine.h file so that the machine
// definition can undefine them if necessary.
#define HOMING_CYCLE_0 bit(Z_AXIS)  // TYPICALLY REQUIRED: First move Z to clear workspace.
#define HOMING_CYCLE_1 bit(X_AXIS)
#define HOMING_CYCLE_2 bit(Y_AXIS)

// NOTE: The following is for for homing X and Y at the same time
// #define HOMING_CYCLE_0 bit(Z_AXIS) // first home z by itself
// #define HOMING_CYCLE_1 (bit(X_AXIS)|bit(Y_AXIS))  // Homes both X-Y in one cycle. NOT COMPATIBLE WITH COREXY!!!

// Inverts pin logic of the control command pins based on a mask. This essentially means you can use
// normally-closed switches on the specified pins, rather than the default normally-open switches.
// The mask order is Cycle Start | Feed Hold | Reset | Safety Door
// For example B1101 will invert the function of the Reset pin.
#define INVERT_CONTROL_PIN_MASK B1111

#define ENABLE_CONTROL_SW_DEBOUNCE     // Default disabled. Uncomment to enable.
#define CONTROL_SW_DEBOUNCE_PERIOD 32  // in milliseconds default 32 microseconds

#define USE_RMT_STEPS

// Include the file that loads the machine-specific config file.
// machine.h must be edited to choose the desired file.
#include "Machine.h"

// machine_common.h contains settings that do not change
#include "MachineCommon.h"

// Adjust exclusive definitions for steppers
#ifdef USE_I2S_STEPS
#    ifdef USE_RMT_STEPS
#        undef USE_RMT_STEPS
#    endif
#endif

const int MAX_N_AXIS = 6;

// Number of axes defined (steppers, servos, etc) (valid range: 3 to 6)
// Even if your machine only uses less than the minimum of 3, you should select 3
#ifndef N_AXIS
#    define N_AXIS 3
#endif

#ifndef LIMIT_MASK
#    define LIMIT_MASK B0
#endif

<<<<<<< HEAD
#define VERBOSE_HELP                   // Currently this doesn't do anything
#define GRBL_MSG_LEVEL MsgLevel::Info  // what level of [MSG:....] do you want to see 0=all off
=======
#define GRBL_MSG_LEVEL MSG_LEVEL_INFO  // what level of [MSG:....] do you want to see 0=all off;
>>>>>>> a0222e2c

// Serial baud rate
// OK to change, but the ESP32 boot text is 115200, so you will not see that is your
// serial monitor, sender, etc uses a different value than 115200
#define BAUD_RATE 115200

//Connect to your local AP with these credentials
//#define CONNECT_TO_SSID  "your SSID"
//#define SSID_PASSWORD  "your SSID password"
//CONFIGURE_EYECATCH_BEGIN (DO NOT MODIFY THIS LINE)
#define ENABLE_BLUETOOTH  // enable bluetooth

#define ENABLE_SD_CARD  // enable use of SD Card to run jobs

#define ENABLE_WIFI  //enable wifi

#if defined(ENABLE_WIFI) || defined(ENABLE_BLUETOOTH)
#    define WIFI_OR_BLUETOOTH
#endif

#define ENABLE_HTTP                //enable HTTP and all related services
#define ENABLE_OTA                 //enable OTA
#define ENABLE_TELNET              //enable telnet
#define ENABLE_TELNET_WELCOME_MSG  //display welcome string when connect to telnet
#define ENABLE_MDNS                //enable mDNS discovery
#define ENABLE_SSDP                //enable UPNP discovery
#define ENABLE_NOTIFICATIONS       //enable notifications

#define ENABLE_SERIAL2SOCKET_IN
#define ENABLE_SERIAL2SOCKET_OUT

// Captive portal is used when WiFi is in access point mode.  It lets the
// WebUI come up automatically in the browser, instead of requiring the user
// to browse manually to a default URL.  It works like airport and hotel
// WiFi that takes you a special page as soon as you connect to that AP.
#define ENABLE_CAPTIVE_PORTAL

// Warning! The current authentication implementation is too weak to provide
// security against an attacker, since passwords are stored and transmitted
// "in the clear" over unsecured channels.  It should be treated as a
// "friendly suggestion" to prevent unwitting dangerous actions, rather than
// as effective security against malice.
//#define ENABLE_AUTHENTICATION
//CONFIGURE_EYECATCH_END (DO NOT MODIFY THIS LINE)

#ifdef ENABLE_AUTHENTICATION
const char* const DEFAULT_ADMIN_PWD   = "admin";
const char* const DEFAULT_USER_PWD    = "user";
const char* const DEFAULT_ADMIN_LOGIN = "admin";
const char* const DEFAULT_USER_LOGIN  = "user";
#endif

//Radio Mode
const int ESP_RADIO_OFF = 0;
const int ESP_WIFI_STA  = 1;
const int ESP_WIFI_AP   = 2;
const int ESP_BT        = 3;

//Default mode
#ifdef ENABLE_WIFI
#    ifdef CONNECT_TO_SSID
const int DEFAULT_RADIO_MODE = ESP_WIFI_STA;
#    else
const int DEFAULT_RADIO_MODE = ESP_WIFI_AP;
#    endif  //CONNECT_TO_SSID
#else
#    undef ENABLE_NOTIFICATIONS
#    ifdef ENABLE_BLUETOOTH
const int DEFAULT_RADIO_MODE = ESP_BT;
#    else
const int DEFAULT_RADIO_MODE = ESP_RADIO_OFF;
#    endif
#endif

// Define realtime command special characters. These characters are 'picked-off' directly from the
// serial read data stream and are not passed to the grbl line execution parser. Select characters
// that do not and must not exist in the streamed g-code program. ASCII control characters may be
// used, if they are available per user setup. Also, extended ASCII codes (>127), which are never in
// g-code programs, maybe selected for interface programs.
// NOTE: If changed, manually update help message in report.c.

const uint8_t CMD_RESET         = 0x18;  // ctrl-x.
const uint8_t CMD_STATUS_REPORT = '?';
const uint8_t CMD_CYCLE_START   = '~';
const uint8_t CMD_FEED_HOLD     = '!';

// NOTE: All override realtime commands must be in the extended ASCII character set, starting
// at character value 128 (0x80) and up to 255 (0xFF). If the normal set of realtime commands,
// such as status reports, feed hold, reset, and cycle start, are moved to the extended set
// space, serial.c's RX ISR will need to be modified to accommodate the change.

// const uint8_t CMD_RESET = 0x80;
// const uint8_t CMD_STATUS_REPORT = 0x81;
// const uint8_t CMD_CYCLE_START = 0x82;
// const uint8_t CMD_FEED_HOLD = 0x83;
const uint8_t CMD_SAFETY_DOOR           = 0x84;
const uint8_t CMD_JOG_CANCEL            = 0x85;
const uint8_t CMD_DEBUG_REPORT          = 0x86;  // Only when DEBUG enabled, sends debug report in '{}' braces.
const uint8_t CMD_FEED_OVR_RESET        = 0x90;  // Restores feed override value to 100%.
const uint8_t CMD_FEED_OVR_COARSE_PLUS  = 0x91;
const uint8_t CMD_FEED_OVR_COARSE_MINUS = 0x92;
const uint8_t CMD_FEED_OVR_FINE_PLUS    = 0x93;
const uint8_t CMD_FEED_OVR_FINE_MINUS   = 0x94;
const uint8_t CMD_RAPID_OVR_RESET       = 0x95;  // Restores rapid override value to 100%.
const uint8_t CMD_RAPID_OVR_MEDIUM      = 0x96;
const uint8_t CMD_RAPID_OVR_LOW         = 0x97;
// const uint8_t CMD_RAPID_OVR_EXTRA_LOW = 0x98; // *NOT SUPPORTED*
const uint8_t CMD_SPINDLE_OVR_RESET        = 0x99;  // Restores spindle override value to 100%.
const uint8_t CMD_SPINDLE_OVR_COARSE_PLUS  = 0x9A;  // 154
const uint8_t CMD_SPINDLE_OVR_COARSE_MINUS = 0x9B;
const uint8_t CMD_SPINDLE_OVR_FINE_PLUS    = 0x9C;
const uint8_t CMD_SPINDLE_OVR_FINE_MINUS   = 0x9D;
const uint8_t CMD_SPINDLE_OVR_STOP         = 0x9E;
const uint8_t CMD_COOLANT_FLOOD_OVR_TOGGLE = 0xA0;
const uint8_t CMD_COOLANT_MIST_OVR_TOGGLE  = 0xA1;

// If homing is enabled, homing init lock sets Grbl into an alarm state upon power up. This forces
// the user to perform the homing cycle (or override the locks) before doing anything else. This is
// mainly a safety feature to remind the user to home, since position is unknown to Grbl.
#define HOMING_INIT_LOCK  // Comment to disable

// Number of homing cycles performed after when the machine initially jogs to limit switches.
// This help in preventing overshoot and should improve repeatability. This value should be one or
// greater.
static const uint8_t NHomingLocateCycle = 1;  // Integer (1-128)

// Enables single axis homing commands. $HX, $HY, and $HZ for X, Y, and Z-axis homing. The full homing
// cycle is still invoked by the $H command. This is disabled by default. It's here only to address
// users that need to switch between a two-axis and three-axis machine. This is actually very rare.
// If you have a two-axis machine, DON'T USE THIS. Instead, just alter the homing cycle for two-axes.
#define HOMING_SINGLE_AXIS_COMMANDS  // Default disabled. Uncomment to enable.

// Number of blocks Grbl executes upon startup. These blocks are stored in EEPROM, where the size
// and addresses are defined in settings.h. With the current settings, up to 2 startup blocks may
// be stored and executed in order. These startup blocks would typically be used to set the g-code
// parser state depending on user preferences.
#define N_STARTUP_LINE 2  // Integer (1-2)

// Number of floating decimal points printed by Grbl for certain value types. These settings are
// determined by realistic and commonly observed values in CNC machines. For example, position
// values cannot be less than 0.001mm or 0.0001in, because machines can not be physically more
// precise this. So, there is likely no need to change these, but you can if you need to here.
// NOTE: Must be an integer value from 0 to ~4. More than 4 may exhibit round-off errors.
// ESP32 Note: These are mostly hard coded, so these values will not change anything

// If your machine has two limits switches wired in parallel to one axis, you will need to enable
// this feature. Since the two switches are sharing a single pin, there is no way for Grbl to tell
// which one is enabled. This option only effects homing, where if a limit is engaged, Grbl will
// alarm out and force the user to manually disengage the limit switch. Otherwise, if you have one
// limit switch for each axis, don't enable this option. By keeping it disabled, you can perform a
// homing cycle while on the limit switch and not have to move the machine off of it.
// #define LIMITS_TWO_SWITCHES_ON_AXES

// Allows GRBL to track and report gcode line numbers.  Enabling this means that the planning buffer
// goes from 16 to 15 to make room for the additional line number data in the plan_block_t struct
// #define USE_LINE_NUMBERS // Disabled by default. Uncomment to enable.

// Upon a successful probe cycle, this option provides immediately feedback of the probe coordinates
// through an automatically generated message. If disabled, users can still access the last probe
// coordinates through Grbl '$#' print parameters.
#define MESSAGE_PROBE_COORDINATES  // Enabled by default. Comment to disable.

// Enables a second coolant control pin via the mist coolant g-code command M7 on the Arduino Uno
// analog pin 4. Only use this option if you require a second coolant control pin.
// NOTE: The M8 flood coolant control pin on analog pin 3 will still be functional regardless.
// ESP32 NOTE! This is here for reference only. You enable both M7 and M8 by assigning them a GPIO Pin
// in the machine definition file.
//#define ENABLE_M7 // Don't uncomment...see above!

// This option causes the feed hold input to act as a safety door switch. A safety door, when triggered,
// immediately forces a feed hold and then safely de-energizes the machine. Resuming is blocked until
// the safety door is re-engaged. When it is, Grbl will re-energize the machine and then resume on the
// previous tool path, as if nothing happened.
#define ENABLE_SAFETY_DOOR_INPUT_PIN  // ESP32 Leave this enabled for now .. code for undefined not ready

// After the safety door switch has been toggled and restored, this setting sets the power-up delay
// between restoring the spindle and coolant and resuming the cycle.
const double SAFETY_DOOR_SPINDLE_DELAY = 4.0;  // Float (seconds)
const double SAFETY_DOOR_COOLANT_DELAY = 1.0;  // Float (seconds)

// Enable CoreXY kinematics. Use ONLY with CoreXY machines.
// IMPORTANT: If homing is enabled, you must reconfigure the homing cycle #defines above to
// #define HOMING_CYCLE_0 bit(X_AXIS) and #define HOMING_CYCLE_1 bit(Y_AXIS)
// NOTE: This configuration option alters the motion of the X and Y axes to principle of operation
// defined at (http://corexy.com/theory.html). Motors are assumed to positioned and wired exactly as
// described, if not, motions may move in strange directions. Grbl requires the CoreXY A and B motors
// have the same steps per mm internally.
// #define COREXY // Default disabled. Uncomment to enable.

// Inverts select limit pin states based on the following mask. This effects all limit pin functions,
// such as hard limits and homing. However, this is different from overall invert limits setting.
// This build option will invert only the limit pins defined here, and then the invert limits setting
// will be applied to all of them. This is useful when a user has a mixed set of limit pins with both
// normally-open(NO) and normally-closed(NC) switches installed on their machine.
// NOTE: PLEASE DO NOT USE THIS, unless you have a situation that needs it.
// #define INVERT_LIMIT_PIN_MASK (bit(X_AXIS)|bit(Y_AXIS)) // Default disabled. Uncomment to enable.

// Inverts the selected coolant pin from low-disabled/high-enabled to low-enabled/high-disabled. Useful
// for some pre-built electronic boards.
// #define INVERT_COOLANT_FLOOD_PIN // Default disabled. Uncomment to enable.
// #define INVERT_COOLANT_MIST_PIN // Default disabled. Note: Enable M7 mist coolant in config.h

// When Grbl powers-cycles or is hard reset with the Arduino reset button, Grbl boots up with no ALARM
// by default. This is to make it as simple as possible for new users to start using Grbl. When homing
// is enabled and a user has installed limit switches, Grbl will boot up in an ALARM state to indicate
// Grbl doesn't know its position and to force the user to home before proceeding. This option forces
// Grbl to always initialize into an ALARM state regardless of homing or not. This option is more for
// OEMs and LinuxCNC users that would like this power-cycle behavior.
// #define FORCE_INITIALIZATION_ALARM // Default disabled. Uncomment to enable.

// At power-up or a reset, Grbl will check the limit switch states to ensure they are not active
// before initialization. If it detects a problem and the hard limits setting is enabled, Grbl will
// simply message the user to check the limits and enter an alarm state, rather than idle. Grbl will
// not throw an alarm message.
#define CHECK_LIMITS_AT_INIT

// ---------------------------------------------------------------------------------------
// ADVANCED CONFIGURATION OPTIONS:

// Enables code for debugging purposes. Not for general use and always in constant flux.
// #define DEBUG // Uncomment to enable. Default disabled.

// Configure rapid, feed, and spindle override settings. These values define the max and min
// allowable override values and the coarse and fine increments per command received. Please
// note the allowable values in the descriptions following each define.
const int DEFAULT_FEED_OVERRIDE          = 100;  // 100%. Don't change this value.
const int MAX_FEED_RATE_OVERRIDE         = 200;  // Percent of programmed feed rate (100-255). Usually 120% or 200%
const int MIN_FEED_RATE_OVERRIDE         = 10;   // Percent of programmed feed rate (1-100). Usually 50% or 1%
const int FEED_OVERRIDE_COARSE_INCREMENT = 10;   // (1-99). Usually 10%.
const int FEED_OVERRIDE_FINE_INCREMENT   = 1;    // (1-99). Usually 1%.

const int DEFAULT_RAPID_OVERRIDE = 100;  // 100%. Don't change this value.
const int RAPID_OVERRIDE_MEDIUM  = 50;   // Percent of rapid (1-99). Usually 50%.
const int RAPID_OVERRIDE_LOW     = 25;   // Percent of rapid (1-99). Usually 25%.
// const int RAPID_OVERRIDE_EXTRA_LOW = 5; // *NOT SUPPORTED* Percent of rapid (1-99). Usually 5%.

const int DEFAULT_SPINDLE_SPEED_OVERRIDE    = 100;  // 100%. Don't change this value.
const int MAX_SPINDLE_SPEED_OVERRIDE        = 200;  // Percent of programmed spindle speed (100-255). Usually 200%.
const int MIN_SPINDLE_SPEED_OVERRIDE        = 10;   // Percent of programmed spindle speed (1-100). Usually 10%.
const int SPINDLE_OVERRIDE_COARSE_INCREMENT = 10;   // (1-99). Usually 10%.
const int SPINDLE_OVERRIDE_FINE_INCREMENT   = 1;    // (1-99). Usually 1%.

// When a M2 or M30 program end command is executed, most g-code states are restored to their defaults.
// This compile-time option includes the restoring of the feed, rapid, and spindle speed override values
// to their default values at program end.
#define RESTORE_OVERRIDES_AFTER_PROGRAM_END  // Default enabled. Comment to disable.

// The status report change for Grbl v1.1 and after also removed the ability to disable/enable most data
// fields from the report. This caused issues for GUI developers, who've had to manage several scenarios
// and configurations. The increased efficiency of the new reporting style allows for all data fields to
// be sent without potential performance issues.
// NOTE: The options below are here only provide a way to disable certain data fields if a unique
// situation demands it, but be aware GUIs may depend on this data. If disabled, it may not be compatible.
#define REPORT_FIELD_BUFFER_STATE        // Default enabled. Comment to disable.
#define REPORT_FIELD_PIN_STATE           // Default enabled. Comment to disable.
#define REPORT_FIELD_CURRENT_FEED_SPEED  // Default enabled. Comment to disable.
#define REPORT_FIELD_WORK_COORD_OFFSET   // Default enabled. Comment to disable.
#define REPORT_FIELD_OVERRIDES           // Default enabled. Comment to disable.
#define REPORT_FIELD_LINE_NUMBERS        // Default enabled. Comment to disable.

// Some status report data isn't necessary for realtime, only intermittently, because the values don't
// change often. The following macros configures how many times a status report needs to be called before
// the associated data is refreshed and included in the status report. However, if one of these value
// changes, Grbl will automatically include this data in the next status report, regardless of what the
// count is at the time. This helps reduce the communication overhead involved with high frequency reporting
// and agressive streaming. There is also a busy and an idle refresh count, which sets up Grbl to send
// refreshes more often when its not doing anything important. With a good GUI, this data doesn't need
// to be refreshed very often, on the order of a several seconds.
// NOTE: WCO refresh must be 2 or greater. OVR refresh must be 1 or greater.
const int REPORT_OVR_REFRESH_BUSY_COUNT = 20;  // (1-255)
const int REPORT_OVR_REFRESH_IDLE_COUNT = 10;  // (1-255) Must be less than or equal to the busy count
const int REPORT_WCO_REFRESH_BUSY_COUNT = 30;  // (2-255)
const int REPORT_WCO_REFRESH_IDLE_COUNT = 10;  // (2-255) Must be less than or equal to the busy count

// The temporal resolution of the acceleration management subsystem. A higher number gives smoother
// acceleration, particularly noticeable on machines that run at very high feedrates, but may negatively
// impact performance. The correct value for this parameter is machine dependent, so it's advised to
// set this only as high as needed. Approximate successful values can widely range from 50 to 200 or more.
// NOTE: Changing this value also changes the execution time of a segment in the step segment buffer.
// When increasing this value, this stores less overall time in the segment buffer and vice versa. Make
// certain the step segment buffer is increased/decreased to account for these changes.
const int ACCELERATION_TICKS_PER_SECOND = 100;

// Adaptive Multi-Axis Step Smoothing (AMASS) is an advanced feature that does what its name implies,
// smoothing the stepping of multi-axis motions. This feature smooths motion particularly at low step
// frequencies below 10kHz, where the aliasing between axes of multi-axis motions can cause audible
// noise and shake your machine. At even lower step frequencies, AMASS adapts and provides even better
// step smoothing. See Stepper.c for more details on the AMASS system works.
#define ADAPTIVE_MULTI_AXIS_STEP_SMOOTHING  // Default enabled. Comment to disable.

// Sets the maximum step rate allowed to be written as a Grbl setting. This option enables an error
// check in the settings module to prevent settings values that will exceed this limitation. The maximum
// step rate is strictly limited by the CPU speed and will change if something other than an AVR running
// at 16MHz is used.
// NOTE: For now disabled, will enable if flash space permits.
// #define MAX_STEP_RATE_HZ 30000 // Hz

// By default, Grbl sets all input pins to normal-high operation with their internal pull-up resistors
// enabled. This simplifies the wiring for users by requiring only a switch connected to ground,
// although its recommended that users take the extra step of wiring in low-pass filter to reduce
// electrical noise detected by the pin. If the user inverts the pin in Grbl settings, this just flips
// which high or low reading indicates an active signal. In normal operation, this means the user
// needs to connect a normal-open switch, but if inverted, this means the user should connect a
// normal-closed switch.
// The following options disable the internal pull-up resistors, sets the pins to a normal-low
// operation, and switches must be now connect to Vcc instead of ground. This also flips the meaning
// of the invert pin Grbl setting, where an inverted setting now means the user should connect a
// normal-open switch and vice versa.
// NOTE: All pins associated with the feature are disabled, i.e. XYZ limit pins, not individual axes.
// WARNING: When the pull-ups are disabled, this requires additional wiring with pull-down resistors!
//#define DISABLE_LIMIT_PIN_PULL_UP
//#define DISABLE_PROBE_PIN_PULL_UP
//#define DISABLE_CONTROL_PIN_PULL_UP

// Sets which axis the tool length offset is applied. Assumes the spindle is always parallel with
// the selected axis with the tool oriented toward the negative direction. In other words, a positive
// tool length offset value is subtracted from the current location.
const int TOOL_LENGTH_OFFSET_AXIS = Z_AXIS;  // Default z-axis. Valid values are X_AXIS, Y_AXIS, or Z_AXIS.

// With this enabled, Grbl sends back an echo of the line it has received, which has been pre-parsed (spaces
// removed, capitalized letters, no comments) and is to be immediately executed by Grbl. Echoes will not be
// sent upon a line buffer overflow, but should for all normal lines sent to Grbl. For example, if a user
// sendss the line 'g1 x1.032 y2.45 (test comment)', Grbl will echo back in the form '[echo: G1X1.032Y2.45]'.
// Only GCode lines are echoed, not command lines starting with $ or [ESP.
// NOTE: Only use this for debugging purposes!! When echoing, this takes up valuable resources and can effect
// performance. If absolutely needed for normal operation, the serial write buffer should be greatly increased
// to help minimize transmission waiting within the serial write protocol.
//#define REPORT_ECHO_LINE_RECEIVED // Default disabled. Uncomment to enable.

// This is similar to REPORT_ECHO_LINE_RECEIVED and subject to all its caveats,
// but instead of echoing the pre-parsed line, it echos the raw line exactly as
// received, including not only GCode lines, but also $ and [ESP commands.
//#define REPORT_ECHO_RAW_LINE_RECEIVED // Default disabled. Uncomment to enable.

// Minimum planner junction speed. Sets the default minimum junction speed the planner plans to at
// every buffer block junction, except for starting from rest and end of the buffer, which are always
// zero. This value controls how fast the machine moves through junctions with no regard for acceleration
// limits or angle between neighboring block line move directions. This is useful for machines that can't
// tolerate the tool dwelling for a split second, i.e. 3d printers or laser cutters. If used, this value
// should not be much greater than zero or to the minimum value necessary for the machine to work.
const double MINIMUM_JUNCTION_SPEED = 0.0;  // (mm/min)

// Sets the minimum feed rate the planner will allow. Any value below it will be set to this minimum
// value. This also ensures that a planned motion always completes and accounts for any floating-point
// round-off errors. Although not recommended, a lower value than 1.0 mm/min will likely work in smaller
// machines, perhaps to 0.1mm/min, but your success may vary based on multiple factors.
const double MINIMUM_FEED_RATE = 1.0;  // (mm/min)

// Number of arc generation iterations by small angle approximation before exact arc trajectory
// correction with expensive sin() and cos() calcualtions. This parameter maybe decreased if there
// are issues with the accuracy of the arc generations, or increased if arc execution is getting
// bogged down by too many trig calculations.
const int N_ARC_CORRECTION = 12;  // Integer (1-255)

// The arc G2/3 g-code standard is problematic by definition. Radius-based arcs have horrible numerical
// errors when arc at semi-circles(pi) or full-circles(2*pi). Offset-based arcs are much more accurate
// but still have a problem when arcs are full-circles (2*pi). This define accounts for the floating
// point issues when offset-based arcs are commanded as full circles, but get interpreted as extremely
// small arcs with around machine epsilon (1.2e-7rad) due to numerical round-off and precision issues.
// This define value sets the machine epsilon cutoff to determine if the arc is a full-circle or not.
// NOTE: Be very careful when adjusting this value. It should always be greater than 1.2e-7 but not too
// much greater than this. The default setting should capture most, if not all, full arc error situations.
const double ARC_ANGULAR_TRAVEL_EPSILON = 5E-7;  // Float (radians)

// Time delay increments performed during a dwell. The default value is set at 50ms, which provides
// a maximum time delay of roughly 55 minutes, more than enough for most any application. Increasing
// this delay will increase the maximum dwell time linearly, but also reduces the responsiveness of
// run-time command executions, like status reports, since these are performed between each dwell
// time step. Also, keep in mind that the Arduino delay timer is not very accurate for long delays.
const int DWELL_TIME_STEP = 50;  // Integer (1-255) (milliseconds)

// For test use only. This uses the ESP32's RMT peripheral to generate step pulses
// It allows the use of the STEP_PULSE_DELAY (see below) and it automatically ends the
// pulse in one operation.
// Dir Pin  ____|--------------------
// Step Pin _______|--|____________
// While this is experimental, it is intended to be the future default method after testing
//#define USE_RMT_STEPS

// Creates a delay between the direction pin setting and corresponding step pulse by creating
// another interrupt (Timer2 compare) to manage it. The main Grbl interrupt (Timer1 compare)
// sets the direction pins, and does not immediately set the stepper pins, as it would in
// normal operation. The Timer2 compare fires next to set the stepper pins after the step
// pulse delay time, and Timer2 overflow will complete the step pulse, except now delayed
// by the step pulse time plus the step pulse delay. (Thanks langwadt for the idea!)
// NOTE: Uncomment to enable. The recommended delay must be > 3us, and, when added with the
// user-supplied step pulse time, the total time must not exceed 127us. Reported successful
// values for certain setups have ranged from 5 to 20us.
// must use #define USE_RMT_STEPS for this to work
//#define STEP_PULSE_DELAY 10 // Step pulse delay in microseconds. Default disabled.

// The number of linear motions in the planner buffer to be planned at any give time. The vast
// majority of RAM that Grbl uses is based on this buffer size. Only increase if there is extra
// available RAM, like when re-compiling for a Mega2560. Or decrease if the Arduino begins to
// crash due to the lack of available RAM or if the CPU is having trouble keeping up with planning
// new incoming motions as they are executed.
// #define BLOCK_BUFFER_SIZE 16 // Uncomment to override default in planner.h.

// Governs the size of the intermediary step segment buffer between the step execution algorithm
// and the planner blocks. Each segment is set of steps executed at a constant velocity over a
// fixed time defined by ACCELERATION_TICKS_PER_SECOND. They are computed such that the planner
// block velocity profile is traced exactly. The size of this buffer governs how much step
// execution lead time there is for other Grbl processes have to compute and do their thing
// before having to come back and refill this buffer, currently at ~50msec of step moves.
// #define SEGMENT_BUFFER_SIZE 6 // Uncomment to override default in stepper.h.

// Line buffer size from the serial input stream to be executed. Also, governs the size of
// each of the startup blocks, as they are each stored as a string of this size. Make sure
// to account for the available EEPROM at the defined memory address in settings.h and for
// the number of desired startup blocks.
// NOTE: 80 characters is not a problem except for extreme cases, but the line buffer size
// can be too small and g-code blocks can get truncated. Officially, the g-code standards
// support up to 256 characters. In future versions, this default will be increased, when
// we know how much extra memory space we can re-invest into this.
// #define LINE_BUFFER_SIZE 80  // Uncomment to override default in protocol.h

// Serial send and receive buffer size. The receive buffer is often used as another streaming
// buffer to store incoming blocks to be processed by Grbl when its ready. Most streaming
// interfaces will character count and track each block send to each block response. So,
// increase the receive buffer if a deeper receive buffer is needed for streaming and avaiable
// memory allows. The send buffer primarily handles messages in Grbl. Only increase if large
// messages are sent and Grbl begins to stall, waiting to send the rest of the message.
// NOTE: Grbl generates an average status report in about 0.5msec, but the serial TX stream at
// 115200 baud will take 5 msec to transmit a typical 55 character report. Worst case reports are
// around 90-100 characters. As long as the serial TX buffer doesn't get continually maxed, Grbl
// will continue operating efficiently. Size the TX buffer around the size of a worst-case report.
// #define RX_BUFFER_SIZE 128 // (1-254) Uncomment to override defaults in serial.h
// #define TX_BUFFER_SIZE 100 // (1-254)

// A simple software debouncing feature for hard limit switches. When enabled, the limit
// switch interrupt unblock a waiting task which will recheck the limit switch pins after
// a short delay. Default disabled
//#define ENABLE_SOFTWARE_DEBOUNCE // Default disabled. Uncomment to enable.
const int DEBOUNCE_PERIOD = 32;  // in milliseconds default 32 microseconds

// Configures the position after a probing cycle during Grbl's check mode. Disabled sets
// the position to the probe target, when enabled sets the position to the start position.
// #define SET_CHECK_MODE_PROBE_TO_START // Default disabled. Uncomment to enable.

// Force Grbl to check the state of the hard limit switches when the processor detects a pin
// change inside the hard limit ISR routine. By default, Grbl will trigger the hard limits
// alarm upon any pin change, since bouncing switches can cause a state check like this to
// misread the pin. When hard limits are triggered, they should be 100% reliable, which is the
// reason that this option is disabled by default. Only if your system/electronics can guarantee
// that the switches don't bounce, we recommend enabling this option. This will help prevent
// triggering a hard limit when the machine disengages from the switch.
// NOTE: This option has no effect if SOFTWARE_DEBOUNCE is enabled.
// #define HARD_LIMIT_FORCE_STATE_CHECK // Default disabled. Uncomment to enable.

// Adjusts homing cycle search and locate scalars. These are the multipliers used by Grbl's
// homing cycle to ensure the limit switches are engaged and cleared through each phase of
// the cycle. The search phase uses the axes max-travel setting times the SEARCH_SCALAR to
// determine distance to look for the limit switch. Once found, the locate phase begins and
// uses the homing pull-off distance setting times the LOCATE_SCALAR to pull-off and re-engage
// the limit switch.
// NOTE: Both of these values must be greater than 1.0 to ensure proper function.
// #define HOMING_AXIS_SEARCH_SCALAR  1.5 // Uncomment to override defaults in limits.c.
// #define HOMING_AXIS_LOCATE_SCALAR  10.0 // Uncomment to override defaults in limits.c.

// Enable the '$RST=*', '$RST=$', and '$RST=#' eeprom restore commands. There are cases where
// these commands may be undesirable. Simply comment the desired macro to disable it.
// NOTE: See SETTINGS_RESTORE_ALL macro for customizing the `$RST=*` command.
#define ENABLE_RESTORE_EEPROM_WIPE_ALL          // '$RST=*' Default enabled. Comment to disable.
#define ENABLE_RESTORE_EEPROM_DEFAULT_SETTINGS  // '$RST=$' Default enabled. Comment to disable.
#define ENABLE_RESTORE_EEPROM_CLEAR_PARAMETERS  // '$RST=#' Default enabled. Comment to disable.

// Defines the EEPROM data restored upon a settings version change and `$RST=*` command. Whenever the
// the settings or other EEPROM data structure changes between Grbl versions, Grbl will automatically
// wipe and restore the EEPROM. This macro controls what data is wiped and restored. This is useful
// particularily for OEMs that need to retain certain data. For example, the BUILD_INFO string can be
// written into the Arduino EEPROM via a seperate .INO sketch to contain product data. Altering this
// macro to not restore the build info EEPROM will ensure this data is retained after firmware upgrades.
// NOTE: Uncomment to override defaults in settings.h
// #define SETTINGS_RESTORE_ALL (SETTINGS_RESTORE_DEFAULTS | SETTINGS_RESTORE_PARAMETERS | SETTINGS_RESTORE_STARTUP_LINES | SETTINGS_RESTORE_BUILD_INFO)

// Additional settings have been added to the original set that you see with the $$ command
// Some senders may not be able to parse anything different from the original set
// You can still set these like $33=5000, but you cannot read them back.
// Default is off to limit support issues...you can enable here or in your machine definition file
// #define SHOW_EXTENDED_SETTINGS

// Enable the '$I=(string)' build info write command. If disabled, any existing build info data must
// be placed into EEPROM via external means with a valid checksum value. This macro option is useful
// to prevent this data from being over-written by a user, when used to store OEM product data.
// NOTE: If disabled and to ensure Grbl can never alter the build info line, you'll also need to enable
// the SETTING_RESTORE_ALL macro above and remove SETTINGS_RESTORE_BUILD_INFO from the mask.
// NOTE: See the included grblWrite_BuildInfo.ino example file to write this string seperately.
#define ENABLE_BUILD_INFO_WRITE_COMMAND  // '$I=' Default enabled. Comment to disable.

// AVR processors require all interrupts to be disabled during an EEPROM write. This includes both
// the stepper ISRs and serial comm ISRs. In the event of a long EEPROM write, this ISR pause can
// cause active stepping to lose position and serial receive data to be lost. This configuration
// option forces the planner buffer to completely empty whenever the EEPROM is written to prevent
// any chance of lost steps.
// However, this doesn't prevent issues with lost serial RX data during an EEPROM write, especially
// if a GUI is premptively filling up the serial RX buffer simultaneously. It's highly advised for
// GUIs to flag these gcodes (G10,G28.1,G30.1) to always wait for an 'ok' after a block containing
// one of these commands before sending more data to eliminate this issue.
// NOTE: Most EEPROM write commands are implicitly blocked during a job (all '$' commands). However,
// coordinate set g-code commands (G10,G28/30.1) are not, since they are part of an active streaming
// job. At this time, this option only forces a planner buffer sync with these g-code commands.
#define FORCE_BUFFER_SYNC_DURING_EEPROM_WRITE  // Default enabled. Comment to disable.

// In Grbl v0.9 and prior, there is an old outstanding bug where the `WPos:` work position reported
// may not correlate to what is executing, because `WPos:` is based on the g-code parser state, which
// can be several motions behind. This option forces the planner buffer to empty, sync, and stop
// motion whenever there is a command that alters the work coordinate offsets `G10,G43.1,G92,G54-59`.
// This is the simplest way to ensure `WPos:` is always correct. Fortunately, it's exceedingly rare
// that any of these commands are used need continuous motions through them.
#define FORCE_BUFFER_SYNC_DURING_WCO_CHANGE  // Default enabled. Comment to disable.

// By default, Grbl disables feed rate overrides for all G38.x probe cycle commands. Although this
// may be different than some pro-class machine control, it's arguable that it should be this way.
// Most probe sensors produce different levels of error that is dependent on rate of speed. By
// keeping probing cycles to their programmed feed rates, the probe sensor should be a lot more
// repeatable. If needed, you can disable this behavior by uncommenting the define below.
// #define ALLOW_FEED_OVERRIDE_DURING_PROBE_CYCLES // Default disabled. Uncomment to enable.

// Enables and configures parking motion methods upon a safety door state. Primarily for OEMs
// that desire this feature for their integrated machines. At the moment, Grbl assumes that
// the parking motion only involves one axis, although the parking implementation was written
// to be easily refactored for any number of motions on different axes by altering the parking
// source code. At this time, Grbl only supports parking one axis (typically the Z-axis) that
// moves in the positive direction upon retracting and negative direction upon restoring position.
// The motion executes with a slow pull-out retraction motion, power-down, and a fast park.
// Restoring to the resume position follows these set motions in reverse: fast restore to
// pull-out position, power-up with a time-out, and plunge back to the original position at the
// slower pull-out rate.
#define PARKING_ENABLE  // Default disabled. Uncomment to enable

// Configure options for the parking motion, if enabled.
#define PARKING_AXIS Z_AXIS                      // Define which axis that performs the parking motion
const double PARKING_TARGET            = -5.0;   // Parking axis target. In mm, as machine coordinate.
const double PARKING_RATE              = 500.0;  // Parking fast rate after pull-out in mm/min.
const double PARKING_PULLOUT_RATE      = 100.0;  // Pull-out/plunge slow feed rate in mm/min.
const double PARKING_PULLOUT_INCREMENT = 5.0;    // Spindle pull-out and plunge distance in mm. Incremental distance.
// Must be positive value or equal to zero.

// Enables a special set of M-code commands that enables and disables the parking motion.
// These are controlled by `M56`, `M56 P1`, or `M56 Px` to enable and `M56 P0` to disable.
// The command is modal and will be set after a planner sync. Since it is g-code, it is
// executed in sync with g-code commands. It is not a real-time command.
// NOTE: PARKING_ENABLE is required. By default, M56 is active upon initialization. Use
// DEACTIVATE_PARKING_UPON_INIT to set M56 P0 as the power-up default.
// #define ENABLE_PARKING_OVERRIDE_CONTROL   // Default disabled. Uncomment to enable
// #define DEACTIVATE_PARKING_UPON_INIT // Default disabled. Uncomment to enable.

// This option will automatically disable the laser during a feed hold by invoking a spindle stop
// override immediately after coming to a stop. However, this also means that the laser still may
// be reenabled by disabling the spindle stop override, if needed. This is purely a safety feature
// to ensure the laser doesn't inadvertently remain powered while at a stop and cause a fire.
#define DISABLE_LASER_DURING_HOLD  // Default enabled. Comment to disable.

// Enables a piecewise linear model of the spindle PWM/speed output. Requires a solution by the
// 'fit_nonlinear_spindle.py' script in the /doc/script folder of the repo. See file comments
// on how to gather spindle data and run the script to generate a solution.
// #define ENABLE_PIECEWISE_LINEAR_SPINDLE  // Default disabled. Uncomment to enable.

// N_PIECES, RPM_MAX, RPM_MIN, RPM_POINTxx, and RPM_LINE_XX constants are all set and given by
// the 'fit_nonlinear_spindle.py' script solution. Used only when ENABLE_PIECEWISE_LINEAR_SPINDLE
// is enabled. Make sure the constant values are exactly the same as the script solution.
// NOTE: When N_PIECES < 4, unused RPM_LINE and RPM_POINT defines are not required and omitted.
/*
#define N_PIECES 4  // Integer (1-4). Number of piecewise lines used in script solution.
#define RPM_MAX  11686.4  // Max RPM of model. $30 > RPM_MAX will be limited to RPM_MAX.
#define RPM_MIN  202.5    // Min RPM of model. $31 < RPM_MIN will be limited to RPM_MIN.
*/

const int N_PIECES = 3;

const double RPM_MAX = 23935.2;
const double RPM_MIN = 2412.2;<|MERGE_RESOLUTION|>--- conflicted
+++ resolved
@@ -109,12 +109,7 @@
 #    define LIMIT_MASK B0
 #endif
 
-<<<<<<< HEAD
-#define VERBOSE_HELP                   // Currently this doesn't do anything
 #define GRBL_MSG_LEVEL MsgLevel::Info  // what level of [MSG:....] do you want to see 0=all off
-=======
-#define GRBL_MSG_LEVEL MSG_LEVEL_INFO  // what level of [MSG:....] do you want to see 0=all off;
->>>>>>> a0222e2c
 
 // Serial baud rate
 // OK to change, but the ESP32 boot text is 115200, so you will not see that is your
