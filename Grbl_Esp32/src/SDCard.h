#pragma once

/*
 * Connect the SD card to the following pins:
 *
 * SD Card | ESP32
 *    D2       -
 *    D3       SS
 *    CMD      MOSI
 *    VSS      GND
 *    VDD      3.3V
 *    CLK      SCK
 *    VSS      GND
 *    D0       MISO
 *    D1       -
 */

#include "Grbl.h"
#include <FS.h>
#include <SD.h>
#include <SPI.h>

<<<<<<< HEAD
const int SDCARD_DET_VAL = 0;
=======
//#define SDCARD_DET_PIN -1
const int SDCARD_DET_VAL = 0;  // for now, CD is close to ground
>>>>>>> d45da576

const int SDCARD_IDLE           = 0;
const int SDCARD_NOT_PRESENT    = 1;
const int SDCARD_BUSY_PRINTING  = 2;
const int SDCARD_BUSY_UPLOADING = 4;
const int SDCARD_BUSY_PARSING   = 8;

extern bool                       SD_ready_next;  // Grbl has processed a line and is waiting for another
extern uint8_t                    SD_client;
extern WebUI::AuthenticationLevel SD_auth_level;

//bool sd_mount();
uint8_t  get_sd_state(bool refresh);
uint8_t  set_sd_state(uint8_t flag);
void     listDir(fs::FS& fs, const char* dirname, uint8_t levels, uint8_t client);
boolean  openFile(fs::FS& fs, const char* path);
boolean  closeFile();
boolean  readFileLine(char* line, int len);
void     readFile(fs::FS& fs, const char* path);
float    sd_report_perc_complete();
uint32_t sd_get_current_line_number();
void     sd_get_current_filename(char* name);<|MERGE_RESOLUTION|>--- conflicted
+++ resolved
@@ -20,12 +20,8 @@
 #include <SD.h>
 #include <SPI.h>
 
-<<<<<<< HEAD
-const int SDCARD_DET_VAL = 0;
-=======
 //#define SDCARD_DET_PIN -1
 const int SDCARD_DET_VAL = 0;  // for now, CD is close to ground
->>>>>>> d45da576
 
 const int SDCARD_IDLE           = 0;
 const int SDCARD_NOT_PRESENT    = 1;
