/*
	Motors.cpp
	Part of Grbl_ESP32
	2020 -	Bart Dring
	Grbl is free software: you can redistribute it and/or modify
	it under the terms of the GNU General Public License as published by
	the Free Software Foundation, either version 3 of the License, or
	(at your option) any later version.
	Grbl is distributed in the hope that it will be useful,
	but WITHOUT ANY WARRANTY; without even the implied warranty of
	MERCHANTABILITY or FITNESS FOR A PARTICULAR PURPOSE.  See the
	GNU General Public License for more details.
	You should have received a copy of the GNU General Public License
	along with Grbl.  If not, see <http://www.gnu.org/licenses/>.
	TODO
		Make sure public/private/protected is cleaned up.
		Only a few Unipolar axes have been setup in init()
		Get rid of Z_SERVO, just reply on ServoPins[Z_AXIS][0]
		Deal with custom machine ... machine_trinamic_setup();
		Class is ready to deal with non SPI pins, but they have not been needed yet.
			It would be nice in the config message though
	Testing
		Done (success)
			3 Axis (3 Standard Steppers)
			MPCNC (ganged with shared direction pin)
			TMC2130 Pen Laser (trinamics, stallguard tuning)
			Unipolar
		TODO
			4 Axis SPI (Daisy Chain, Ganged with unique direction pins)
	Reference
		TMC2130 Datasheet https://www.trinamic.com/fileadmin/assets/Products/ICs_Documents/TMC2130_datasheet.pdf
*/

#include "Motors.h"

#include "Motor.h"
#include "../Grbl.h"

#include "NullMotor.h"
#include "StandardStepper.h"
#include "UnipolarMotor.h"
#include "RcServo.h"
#include "Dynamixel2.h"
#include "TrinamicDriver.h"
#include "TrinamicUartDriver.h"

Motors::Motor* myMotor[MAX_AXES][MAX_GANGED];  // number of axes (normal and ganged)
void           init_motors() {
    grbl_msg_sendf(CLIENT_SERIAL, MsgLevel::Info, "Init Motors");

    auto n_axis = number_axis->get();

    if (n_axis >= 1) {
#ifdef X_TRINAMIC_DRIVER
<<<<<<< HEAD
        myMotor[X_AXIS][0] = new Motors::TrinamicDriver(X_AXIS,
                                                        StepPins[X_AXIS][0]->get(),
                                                        DirectionPins[X_AXIS][0]->get(),
                                                        DisablePins[X_AXIS][0]->get(),
                                                        ClearToSendPins[X_AXIS][0]->get(),
                                                        X_TRINAMIC_DRIVER,
                                                        X_RSENSE);
=======
#    if (X_TRINAMIC_DRIVER == 2130 || X_TRINAMIC_DRIVER == 5160)
        {
            myMotor[X_AXIS][0] =
                new Motors::TrinamicDriver(X_AXIS, X_STEP_PIN, X_DIRECTION_PIN, X_DISABLE_PIN, X_CS_PIN, X_TRINAMIC_DRIVER, X_RSENSE);
        }
#    elif (X_TRINAMIC_DRIVER == 2208 || X_TRINAMIC_DRIVER == 2209)
        {
            myMotor[X_AXIS][0] = new Motors::TrinamicUartDriver(
                X_AXIS, X_STEP_PIN, X_DIRECTION_PIN, X_DISABLE_PIN, X_TRINAMIC_DRIVER, X_RSENSE, X_DRIVER_ADDRESS);
        }
#    else
#        error X Axis undefined motor p/n
#    endif
#elif defined(X_SERVO_PIN)
        myMotor[X_AXIS][0] = new Motors::RcServo(X_AXIS, X_SERVO_PIN);
>>>>>>> d45da576
#elif defined(X_UNIPOLAR)
        myMotor[X_AXIS][0] = new Motors::UnipolarMotor(X_AXIS,
                                                       PhasePins[0][X_AXIS][0]->get(),
                                                       PhasePins[1][X_AXIS][0]->get(),
                                                       PhasePins[2][X_AXIS][0]->get(),
                                                       PhasePins[3][X_AXIS][0]->get());
#elif defined(X_DYNAMIXEL_ID)
        myMotor[X_AXIS][0] =
            new Motors::Dynamixel2(X_AXIS, X_DYNAMIXEL_ID, DynamixelTXDPin->get(), DynamixelRXDPin->get(), DynamixelRTSPin->get());
#else
        if (ServoPins[X_AXIS][0]->get() != Pin::UNDEFINED)
            myMotor[X_AXIS][0] = new Motors::RcServo(X_AXIS, ServoPins[X_AXIS][0]->get());
        else if (StepPins[X_AXIS][0]->get() != Pin::UNDEFINED)
            myMotor[X_AXIS][0] = new Motors::StandardStepper(
                X_AXIS, StepPins[X_AXIS][0]->get(), DirectionPins[X_AXIS][0]->get(), DisablePins[X_AXIS][0]->get());
        else
            myMotor[X_AXIS][0] = new Motors::Nullmotor(X_AXIS);
#endif

#ifdef X2_TRINAMIC_DRIVER
<<<<<<< HEAD
        myMotor[X_AXIS][1] = new Motors::TrinamicDriver(X2_AXIS,
                                                        StepPins[X_AXIS][1]->get(),
                                                        DirectionPins[X_AXIS][1]->get(),
                                                        DisablePins[X_AXIS][1]->get(),
                                                        ClearToSendPins[X_AXIS][1]->get(),
                                                        X2_TRINAMIC_DRIVER,
                                                        X2_RSENSE);
=======
#    if (X_TRINAMIC_DRIVER == 2130 || X_TRINAMIC_DRIVER == 5160)
        {
            myMotor[X_AXIS][1] =
                new Motors::TrinamicDriver(X2_AXIS, X2_STEP_PIN, X2_DIRECTION_PIN, X2_DISABLE_PIN, X2_CS_PIN, X2_TRINAMIC_DRIVER, X2_RSENSE);
        }
#    elif (X2_TRINAMIC_DRIVER == 2208 || X2_TRINAMIC_DRIVER == 2209)
        {
            myMotor[X_AXIS][1] = new Motors::TrinamicUartDriver(
                X2_AXIS, X2_STEP_PIN, X2_DIRECTION_PIN, X2_DISABLE_PIN, X2_TRINAMIC_DRIVER, X2_RSENSE, X2_DRIVER_ADDRESS);
        }
#    else
#        error X2 Axis undefined motor p/n
#    endif
>>>>>>> d45da576
#elif defined(X2_UNIPOLAR)
        myMotor[X_AXIS][1] = new Motors::UnipolarMotor(X2_AXIS,
                                                       PhasePins[1][X_AXIS][1]->get(),
                                                       PhasePins[1][X_AXIS][1]->get(),
                                                       PhasePins[2][X_AXIS][1]->get(),
                                                       PhasePins[3][X_AXIS][1]->get());
#else
        if (StepPins[X_AXIS][1]->get() != Pin::UNDEFINED)
            myMotor[X_AXIS][1] = new Motors::StandardStepper(
                X2_AXIS, StepPins[X_AXIS][1]->get(), DirectionPins[X_AXIS][1]->get(), DisablePins[X_AXIS][1]->get());
        else
            myMotor[X_AXIS][1] = new Motors::Nullmotor(X2_AXIS);
#endif
    } else {
        myMotor[X_AXIS][0] = new Motors::Nullmotor(X_AXIS);
        myMotor[X_AXIS][1] = new Motors::Nullmotor(X2_AXIS);
    }

    if (n_axis >= 2) {
        // this WILL be done better with settings
#ifdef Y_TRINAMIC_DRIVER
<<<<<<< HEAD
        myMotor[Y_AXIS][0] = new Motors::TrinamicDriver(Y_AXIS,
                                                        StepPins[Y_AXIS][0]->get(),
                                                        DirectionPins[Y_AXIS][0]->get(),
                                                        DisablePins[Y_AXIS][0]->get(),
                                                        ClearToSendPins[Y_AXIS][0]->get(),
                                                        Y_TRINAMIC_DRIVER,
                                                        Y_RSENSE);
=======
#    if (X_TRINAMIC_DRIVER == 2130 || X_TRINAMIC_DRIVER == 5160)
        {
            myMotor[Y_AXIS][0] =
                new Motors::TrinamicDriver(Y_AXIS, Y_STEP_PIN, Y_DIRECTION_PIN, Y_DISABLE_PIN, Y_CS_PIN, Y_TRINAMIC_DRIVER, Y_RSENSE);
        }
#    elif (Y_TRINAMIC_DRIVER == 2208 || Y_TRINAMIC_DRIVER == 2209)
        {
            myMotor[Y_AXIS][0] = new Motors::TrinamicUartDriver(
                Y_AXIS, Y_STEP_PIN, Y_DIRECTION_PIN, Y_DISABLE_PIN, Y_TRINAMIC_DRIVER, Y_RSENSE, Y_DRIVER_ADDRESS);
        }
#    else
#        error Y Axis undefined motor p/n
#    endif
#elif defined(Y_SERVO_PIN)
        myMotor[Y_AXIS][0] = new Motors::RcServo(Y_AXIS, Y_SERVO_PIN);
>>>>>>> d45da576
#elif defined(Y_UNIPOLAR)
        myMotor[Y_AXIS][0] = new Motors::UnipolarMotor(Y_AXIS,
                                                       PhasePins[0][Y_AXIS][0]->get(),
                                                       PhasePins[1][Y_AXIS][0]->get(),
                                                       PhasePins[2][Y_AXIS][0]->get(),
                                                       PhasePins[3][Y_AXIS][0]->get());
#elif defined(Y_DYNAMIXEL_ID)
        myMotor[Y_AXIS][0] =
            new Motors::Dynamixel2(Y_AXIS, Y_DYNAMIXEL_ID, DynamixelTXDPin->get(), DynamixelRXDPin->get(), DynamixelRTSPin->get());
#else
        if (ServoPins[Y_AXIS][0]->get() != Pin::UNDEFINED)
            myMotor[Y_AXIS][0] = new Motors::RcServo(Y_AXIS, ServoPins[Y_AXIS][0]->get());
        else if (StepPins[Y_AXIS][0]->get() != Pin::UNDEFINED)
            myMotor[Y_AXIS][0] = new Motors::StandardStepper(
                Y_AXIS, StepPins[Y_AXIS][0]->get(), DirectionPins[Y_AXIS][0]->get(), DisablePins[Y_AXIS][0]->get());
        else
            myMotor[Y_AXIS][0] = new Motors::Nullmotor(Y_AXIS);
#endif

#ifdef Y2_TRINAMIC_DRIVER
<<<<<<< HEAD
        myMotor[Y_AXIS][1] = new Motors::TrinamicDriver(Y2_AXIS,
                                                        StepPins[Y_AXIS][1]->get(),
                                                        DirectionPins[Y_AXIS][1]->get(),
                                                        DisablePins[Y_AXIS][1]->get(),
                                                        ClearToSendPins[Y_AXIS][1]->get(),
                                                        Y2_TRINAMIC_DRIVER,
                                                        Y2_RSENSE);
=======
#    if (X_TRINAMIC_DRIVER == 2130 || X_TRINAMIC_DRIVER == 5160)
        {
            myMotor[Y_AXIS][1] =
                new Motors::TrinamicDriver(Y2_AXIS, Y2_STEP_PIN, Y2_DIRECTION_PIN, Y2_DISABLE_PIN, Y2_CS_PIN, Y2_TRINAMIC_DRIVER, Y2_RSENSE);
        }
#    elif (Y2_TRINAMIC_DRIVER == 2208 || Y2_TRINAMIC_DRIVER == 2209)
        {
            myMotor[Y_AXIS][1] = new Motors::TrinamicUartDriver(
                Y2_AXIS, Y2_STEP_PIN, Y2_DIRECTION_PIN, Y2_DISABLE_PIN, Y2_TRINAMIC_DRIVER, Y2_RSENSE, Y2_DRIVER_ADDRESS);
        }
#    else
#        error Y2 Axis undefined motor p/n
#    endif
>>>>>>> d45da576
#elif defined(Y2_UNIPOLAR)
        myMotor[Y_AXIS][1] = new Motors::UnipolarMotor(Y2_AXIS,
                                                       PhasePins[1][Y_AXIS][1]->get(),
                                                       PhasePins[1][Y_AXIS][1]->get(),
                                                       PhasePins[2][Y_AXIS][1]->get(),
                                                       PhasePins[3][Y_AXIS][1]->get());
#else
        if (StepPins[Y_AXIS][1]->get() != Pin::UNDEFINED)
            myMotor[Y_AXIS][1] = new Motors::StandardStepper(
                Y2_AXIS, StepPins[Y_AXIS][1]->get(), DirectionPins[Y_AXIS][1]->get(), DisablePins[Y_AXIS][1]->get());
        else
            myMotor[Y_AXIS][1] = new Motors::Nullmotor(Y2_AXIS);
#endif
    } else {
        myMotor[Y_AXIS][0] = new Motors::Nullmotor(Y_AXIS);
        myMotor[Y_AXIS][1] = new Motors::Nullmotor(Y2_AXIS);
    }

    if (n_axis >= 3) {
        // this WILL be done better with settings
#ifdef Z_TRINAMIC_DRIVER
<<<<<<< HEAD
        myMotor[Z_AXIS][0] = new Motors::TrinamicDriver(Z_AXIS,
                                                        StepPins[Z_AXIS][0]->get(),
                                                        DirectionPins[Z_AXIS][0]->get(),
                                                        DisablePins[Z_AXIS][0]->get(),
                                                        ClearToSendPins[Z_AXIS][0]->get(),
                                                        Z_TRINAMIC_DRIVER,
                                                        Z_RSENSE);
=======
#    if (X_TRINAMIC_DRIVER == 2130 || X_TRINAMIC_DRIVER == 5160)
        {
            myMotor[Z_AXIS][0] =
                new Motors::TrinamicDriver(Z_AXIS, Z_STEP_PIN, Z_DIRECTION_PIN, Z_DISABLE_PIN, Z_CS_PIN, Z_TRINAMIC_DRIVER, Z_RSENSE);
        }
#    elif (Z_TRINAMIC_DRIVER == 2208 || Z_TRINAMIC_DRIVER == 2209)
        {
            myMotor[Z_AXIS][0] = new Motors::TrinamicUartDriver(
                Z_AXIS, Z_STEP_PIN, Z_DIRECTION_PIN, Z_DISABLE_PIN, Z_TRINAMIC_DRIVER, Z_RSENSE, Z_DRIVER_ADDRESS);
        }
#    else
#        error Z Axis undefined motor p/n
#    endif
#elif defined(Z_SERVO_PIN)
        myMotor[Z_AXIS][0] = new Motors::RcServo(Z_AXIS, Z_SERVO_PIN);
>>>>>>> d45da576
#elif defined(Z_UNIPOLAR)
        myMotor[Z_AXIS][0] = new Motors::UnipolarMotor(Z_AXIS,
                                                       PhasePins[0][Z_AXIS][0]->get(),
                                                       PhasePins[1][Z_AXIS][0]->get(),
                                                       PhasePins[2][Z_AXIS][0]->get(),
                                                       PhasePins[3][Z_AXIS][0]->get());
#elif defined(Z_DYNAMIXEL_ID)
        myMotor[Z_AXIS][0] =
            new Motors::Dynamixel2(Z_AXIS, Z_DYNAMIXEL_ID, DynamixelTXDPin->get(), DynamixelRXDPin->get(), DynamixelRTSPin->get());
#else
        if (ServoPins[Z_AXIS][0]->get() != Pin::UNDEFINED)
            myMotor[Z_AXIS][0] = new Motors::RcServo(Z_AXIS, ServoPins[Z_AXIS][0]->get());
        else if (StepPins[Z_AXIS][0]->get() != Pin::UNDEFINED)
            myMotor[Z_AXIS][0] = new Motors::StandardStepper(
                Z_AXIS, StepPins[Z_AXIS][0]->get(), DirectionPins[Z_AXIS][0]->get(), DisablePins[Z_AXIS][0]->get());
        else
            myMotor[Z_AXIS][0] = new Motors::Nullmotor(Z_AXIS);
#endif

#ifdef Z2_TRINAMIC_DRIVER
<<<<<<< HEAD
        myMotor[Z_AXIS][1] = new Motors::TrinamicDriver(Z2_AXIS,
                                                        StepPins[Z_AXIS][1]->get(),
                                                        DirectionPins[Z_AXIS][1]->get(),
                                                        DisablePins[Z_AXIS][1]->get(),
                                                        ClearToSendPins[Z_AXIS][1]->get(),
                                                        Z2_TRINAMIC_DRIVER,
                                                        Z2_RSENSE);
=======
#    if (X_TRINAMIC_DRIVER == 2130 || X_TRINAMIC_DRIVER == 5160)
        {
            myMotor[Z_AXIS][1] =
                new Motors::TrinamicDriver(Z2_AXIS, Z2_STEP_PIN, Z2_DIRECTION_PIN, Z2_DISABLE_PIN, Z2_CS_PIN, Z2_TRINAMIC_DRIVER, Z2_RSENSE);
        }
#    elif (Z2_TRINAMIC_DRIVER == 2208 || Z2_TRINAMIC_DRIVER == 2209)
        {
            myMotor[Z_AXIS][1] = new Motors::TrinamicUartDriver(
                Z2_AXIS, Z2_STEP_PIN, Z2_DIRECTION_PIN, Z2_DISABLE_PIN, Z2_TRINAMIC_DRIVER, Z2_RSENSE, Z2_DRIVER_ADDRESS);
        }
#    else
#        error Z2 Axis undefined motor p/n
#    endif
>>>>>>> d45da576
#elif defined(Z2_UNIPOLAR)
        myMotor[Z_AXIS][1] = new Motors::UnipolarMotor(Z2_AXIS,
                                                       PhasePins[1][Z_AXIS][1]->get(),
                                                       PhasePins[1][Z_AXIS][1]->get(),
                                                       PhasePins[2][Z_AXIS][1]->get(),
                                                       PhasePins[3][Z_AXIS][1]->get());
#else
        if (StepPins[Z_AXIS][1]->get() != Pin::UNDEFINED)
            myMotor[Z_AXIS][1] = new Motors::StandardStepper(
                Z2_AXIS, StepPins[Z_AXIS][1]->get(), DirectionPins[Z_AXIS][1]->get(), DisablePins[Z_AXIS][1]->get());
        else
            myMotor[Z_AXIS][1] = new Motors::Nullmotor(Z2_AXIS);
#endif
    } else {
        myMotor[Z_AXIS][0] = new Motors::Nullmotor(Z_AXIS);
        myMotor[Z_AXIS][1] = new Motors::Nullmotor(Z2_AXIS);
    }

    if (n_axis >= 4) {
        // this WILL be done better with settings
#ifdef A_TRINAMIC_DRIVER
<<<<<<< HEAD
        myMotor[A_AXIS][0] = new Motors::TrinamicDriver(A_AXIS,
                                                        StepPins[A_AXIS][0]->get(),
                                                        DirectionPins[A_AXIS][0]->get(),
                                                        DisablePins[A_AXIS][0]->get(),
                                                        ClearToSendPins[A_AXIS][0]->get(),
                                                        A_TRINAMIC_DRIVER,
                                                        A_RSENSE);
=======
#    if (X_TRINAMIC_DRIVER == 2130 || X_TRINAMIC_DRIVER == 5160)
        {
            myMotor[A_AXIS][1] =
                new Motors::TrinamicDriver(A_AXIS, A_STEP_PIN, A_DIRECTION_PIN, A_DISABLE_PIN, A_CS_PIN, A_TRINAMIC_DRIVER, A_RSENSE);
        }
#    elif (A_TRINAMIC_DRIVER == 2208 || A_TRINAMIC_DRIVER == 2209)
        {
            myMotor[A_AXIS][0] = new Motors::TrinamicUartDriver(
                A_AXIS, A_STEP_PIN, A_DIRECTION_PIN, A_DISABLE_PIN, A_TRINAMIC_DRIVER, A_RSENSE, A_DRIVER_ADDRESS);
        }
#    else
#        error A Axis undefined motor p/n
#    endif
#elif defined(A_SERVO_PIN)
        myMotor[A_AXIS][0] = new Motors::RcServo(A_AXIS, A_SERVO_PIN);
>>>>>>> d45da576
#elif defined(A_UNIPOLAR)
        myMotor[A_AXIS][0] = new Motors::UnipolarMotor(A_AXIS,
                                                       PhasePins[0][A_AXIS][0]->get(),
                                                       PhasePins[1][A_AXIS][0]->get(),
                                                       PhasePins[2][A_AXIS][0]->get(),
                                                       PhasePins[3][A_AXIS][0]->get());
#elif defined(A_DYNAMIXEL_ID)
        myMotor[A_AXIS][0] =
            new Motors::Dynamixel2(A_AXIS, A_DYNAMIXEL_ID, DynamixelTXDPin->get(), DynamixelRXDPin->get(), DynamixelRTSPin->get());
#else
        if (ServoPins[A_AXIS][0]->get() != Pin::UNDEFINED)
            myMotor[A_AXIS][0] = new Motors::RcServo(A_AXIS, ServoPins[A_AXIS][0]->get());
        else if (StepPins[A_AXIS][0]->get() != Pin::UNDEFINED)
            myMotor[A_AXIS][0] = new Motors::StandardStepper(
                A_AXIS, StepPins[A_AXIS][0]->get(), DirectionPins[A_AXIS][0]->get(), DisablePins[A_AXIS][0]->get());
        else
            myMotor[A_AXIS][0] = new Motors::Nullmotor(A_AXIS);
#endif

#ifdef A2_TRINAMIC_DRIVER
<<<<<<< HEAD
        myMotor[A_AXIS][1] = new Motors::TrinamicDriver(A2_AXIS,
                                                        StepPins[A_AXIS][1]->get(),
                                                        DirectionPins[A_AXIS][1]->get(),
                                                        DisablePins[A_AXIS][1]->get(),
                                                        ClearToSendPins[A_AXIS][1]->get(),
                                                        A2_TRINAMIC_DRIVER,
                                                        A2_RSENSE);
=======
#    if (X_TRINAMIC_DRIVER == 2130 || X_TRINAMIC_DRIVER == 5160)
        {
            myMotor[A_AXIS][1] =
                new Motors::TrinamicDriver(A2_AXIS, A2_STEP_PIN, A2_DIRECTION_PIN, A2_DISABLE_PIN, A2_CS_PIN, A2_TRINAMIC_DRIVER, A2_RSENSE);
        }
#    elif (A2_TRINAMIC_DRIVER == 2208 || A2_TRINAMIC_DRIVER == 2209)
        {
            myMotor[A_AXIS][1] = new Motors::TrinamicUartDriver(
                A2_AXIS, A2_STEP_PIN, A2_DIRECTION_PIN, A2_DISABLE_PIN, A2_TRINAMIC_DRIVER, A2_RSENSE, A2_DRIVER_ADDRESS);
        }
#    else
#        error A2 Axis undefined motor p/n
#    endif
>>>>>>> d45da576
#elif defined(A2_UNIPOLAR)
        myMotor[A_AXIS][1] = new Motors::UnipolarMotor(A2_AXIS,
                                                       PhasePins[1][A_AXIS][1]->get(),
                                                       PhasePins[1][A_AXIS][1]->get(),
                                                       PhasePins[2][A_AXIS][1]->get(),
                                                       PhasePins[3][A_AXIS][1]->get());
#else
        if (StepPins[A_AXIS][1]->get() != Pin::UNDEFINED)
            myMotor[A_AXIS][1] = new Motors::StandardStepper(
                A2_AXIS, StepPins[A_AXIS][1]->get(), DirectionPins[A_AXIS][1]->get(), DisablePins[A_AXIS][1]->get());
        else
            myMotor[A_AXIS][1] = new Motors::Nullmotor(A2_AXIS);
#endif
    } else {
        myMotor[A_AXIS][0] = new Motors::Nullmotor(A_AXIS);
        myMotor[A_AXIS][1] = new Motors::Nullmotor(A2_AXIS);
    }

    if (n_axis >= 5) {
        // this WILL be done better with settings
#ifdef B_TRINAMIC_DRIVER
<<<<<<< HEAD
        myMotor[B_AXIS][0] = new Motors::TrinamicDriver(B_AXIS,
                                                        StepPins[B_AXIS][0]->get(),
                                                        DirectionPins[B_AXIS][0]->get(),
                                                        DisablePins[B_AXIS][0]->get(),
                                                        ClearToSendPins[B_AXIS][0]->get(),
                                                        B_TRINAMIC_DRIVER,
                                                        B_RSENSE);
=======
#    if (X_TRINAMIC_DRIVER == 2130 || X_TRINAMIC_DRIVER == 5160)
        {
            myMotor[B_AXIS][1] =
                new Motors::TrinamicDriver(B_AXIS, B_STEP_PIN, B_DIRECTION_PIN, B_DISABLE_PIN, B_CS_PIN, B_TRINAMIC_DRIVER, B_RSENSE);
        }
#    elif (B_TRINAMIC_DRIVER == 2208 || B_TRINAMIC_DRIVER == 2209)
        {
            myMotor[B_AXIS][0] = new Motors::TrinamicUartDriver(
                B_AXIS, B_STEP_PIN, B_DIRECTION_PIN, B_DISABLE_PIN, B_TRINAMIC_DRIVER, B_RSENSE, B_DRIVER_ADDRESS);
        }
#    else
#        error B Axis undefined motor p/n
#    endif
#elif defined(B_SERVO_PIN)
        myMotor[B_AXIS][0] = new Motors::RcServo(B_AXIS, B_SERVO_PIN);
>>>>>>> d45da576
#elif defined(B_UNIPOLAR)
        myMotor[B_AXIS][0] = new Motors::UnipolarMotor(B_AXIS,
                                                       PhasePins[0][B_AXIS][0]->get(),
                                                       PhasePins[1][B_AXIS][0]->get(),
                                                       PhasePins[2][B_AXIS][0]->get(),
                                                       PhasePins[3][B_AXIS][0]->get());
#elif defined(B_DYNAMIXEL_ID)
        myMotor[B_AXIS][0] =
            new Motors::Dynamixel2(B_AXIS, B_DYNAMIXEL_ID, DynamixelTXDPin->get(), DynamixelRXDPin->get(), DynamixelRTSPin->get());
#else
        if (ServoPins[B_AXIS][0]->get() != Pin::UNDEFINED)
            myMotor[B_AXIS][0] = new Motors::RcServo(B_AXIS, ServoPins[B_AXIS][0]->get());
        else if (StepPins[B_AXIS][0]->get() != Pin::UNDEFINED)
            myMotor[B_AXIS][0] = new Motors::StandardStepper(
                B_AXIS, StepPins[B_AXIS][0]->get(), DirectionPins[B_AXIS][0]->get(), DisablePins[B_AXIS][0]->get());
        else
            myMotor[B_AXIS][0] = new Motors::Nullmotor(B_AXIS);
#endif

#ifdef B2_TRINAMIC_DRIVER
<<<<<<< HEAD
        myMotor[B_AXIS][1] = new Motors::TrinamicDriver(B2_AXIS,
                                                        StepPins[B_AXIS][1]->get(),
                                                        DirectionPins[B_AXIS][1]->get(),
                                                        DisablePins[B_AXIS][1]->get(),
                                                        ClearToSendPins[B_AXIS][1]->get(),
                                                        B2_TRINAMIC_DRIVER,
                                                        B2_RSENSE);
=======
#    if (X_TRINAMIC_DRIVER == 2130 || X_TRINAMIC_DRIVER == 5160)
        {
            myMotor[B_AXIS][1] =
                new Motors::TrinamicDriver(B2_AXIS, B2_STEP_PIN, B2_DIRECTION_PIN, B2_DISABLE_PIN, B2_CS_PIN, B2_TRINAMIC_DRIVER, B2_RSENSE);
        }
#    elif (B2_TRINAMIC_DRIVER == 2208 || B2_TRINAMIC_DRIVER == 2209)
        {
            myMotor[B_AXIS][1] = new Motors::TrinamicUartDriver(
                B2_AXIS, B2_STEP_PIN, B2_DIRECTION_PIN, B2_DISABLE_PIN, B2_TRINAMIC_DRIVER, B2_RSENSE, B2_DRIVER_ADDRESS);
        }
#    else
#        error B2 Axis undefined motor p/n
#    endif
>>>>>>> d45da576
#elif defined(B2_UNIPOLAR)
        myMotor[B_AXIS][1] = new Motors::UnipolarMotor(B2_AXIS,
                                                       PhasePins[1][B_AXIS][1]->get(),
                                                       PhasePins[1][B_AXIS][1]->get(),
                                                       PhasePins[2][B_AXIS][1]->get(),
                                                       PhasePins[3][B_AXIS][1]->get());
#else
        if (StepPins[B_AXIS][1]->get() != Pin::UNDEFINED)
            myMotor[B_AXIS][1] = new Motors::StandardStepper(
                B2_AXIS, StepPins[B_AXIS][1]->get(), DirectionPins[B_AXIS][1]->get(), DisablePins[B_AXIS][1]->get());
        else
            myMotor[B_AXIS][1] = new Motors::Nullmotor(B2_AXIS);
#endif
    } else {
        myMotor[B_AXIS][0] = new Motors::Nullmotor(B_AXIS);
        myMotor[B_AXIS][1] = new Motors::Nullmotor(B2_AXIS);
    }

    if (n_axis >= 6) {
        // this WILL be done better with settings
#ifdef C_TRINAMIC_DRIVER
<<<<<<< HEAD
        myMotor[C_AXIS][0] = new Motors::TrinamicDriver(C_AXIS,
                                                        StepPins[C_AXIS][0]->get(),
                                                        DirectionPins[C_AXIS][0]->get(),
                                                        DisablePins[C_AXIS][0]->get(),
                                                        ClearToSendPins[C_AXIS][0]->get(),
                                                        C_TRINAMIC_DRIVER,
                                                        C_RSENSE);
=======
#    if (X_TRINAMIC_DRIVER == 2130 || X_TRINAMIC_DRIVER == 5160)
        {
            myMotor[C_AXIS][1] =
                new Motors::TrinamicDriver(C_AXIS, C_STEP_PIN, C_DIRECTION_PIN, C_DISABLE_PIN, C_CS_PIN, C_TRINAMIC_DRIVER, C_RSENSE);
        }
#    elif (C_TRINAMIC_DRIVER == 2208 || C_TRINAMIC_DRIVER == 2209)
        {
            myMotor[C_AXIS][0] = new Motors::TrinamicUartDriver(
                C_AXIS, C_STEP_PIN, C_DIRECTION_PIN, C_DISABLE_PIN, C_TRINAMIC_DRIVER, C_RSENSE, C_DRIVER_ADDRESS);
        }
#    else
#        error C Axis undefined motor p/n
#    endif
#elif defined(C_SERVO_PIN)
        myMotor[C_AXIS][0] = new Motors::RcServo(C_AXIS, C_SERVO_PIN);
>>>>>>> d45da576
#elif defined(C_UNIPOLAR)
        myMotor[C_AXIS][0] = new Motors::UnipolarMotor(C_AXIS,
                                                       PhasePins[0][C_AXIS][0]->get(),
                                                       PhasePins[1][C_AXIS][0]->get(),
                                                       PhasePins[2][C_AXIS][0]->get(),
                                                       PhasePins[3][C_AXIS][0]->get());
#elif defined(C_DYNAMIXEL_ID)
        myMotor[C_AXIS][0] =
            new Motors::Dynamixel2(C_AXIS, C_DYNAMIXEL_ID, DynamixelTXDPin->get(), DynamixelRXDPin->get(), DynamixelRTSPin->get());
#else
        if (ServoPins[C_AXIS][0]->get() != Pin::UNDEFINED)
            myMotor[C_AXIS][0] = new Motors::RcServo(C_AXIS, ServoPins[C_AXIS][0]->get());
        else if (StepPins[C_AXIS][0]->get() != Pin::UNDEFINED)
            myMotor[C_AXIS][0] = new Motors::StandardStepper(
                C_AXIS, StepPins[C_AXIS][0]->get(), DirectionPins[C_AXIS][0]->get(), DisablePins[C_AXIS][0]->get());
        else
            myMotor[C_AXIS][0] = new Motors::Nullmotor(C_AXIS);
#endif

#ifdef C2_TRINAMIC_DRIVER
<<<<<<< HEAD
        myMotor[C_AXIS][1] = new Motors::TrinamicDriver(C2_AXIS,
                                                        StepPins[C_AXIS][1]->get(),
                                                        DirectionPins[C_AXIS][1]->get(),
                                                        DisablePins[C_AXIS][1]->get(),
                                                        ClearToSendPins[C_AXIS][1]->get(),
                                                        C2_TRINAMIC_DRIVER,
                                                        C2_RSENSE);
=======
#    if (X_TRINAMIC_DRIVER == 2130 || X_TRINAMIC_DRIVER == 5160)
        {
            myMotor[C_AXIS][1] =
                new Motors::TrinamicDriver(C2_AXIS, C2_STEP_PIN, C2_DIRECTION_PIN, C2_DISABLE_PIN, C2_CS_PIN, C2_TRINAMIC_DRIVER, C2_RSENSE);
        }
#    elif (C2_TRINAMIC_DRIVER == 2208 || C2_TRINAMIC_DRIVER == 2209)
        {
            myMotor[C_AXIS][1] = new Motors::TrinamicUartDriver(
                C2_AXIS, C2_STEP_PIN, C2_DIRECTION_PIN, C2_DISABLE_PIN, C2_TRINAMIC_DRIVER, C2_RSENSE, C2_DRIVER_ADDRESS);
        }
#    else
#        error C2 Axis undefined motor p/n
#    endif
>>>>>>> d45da576
#elif defined(C2_UNIPOLAR)
        myMotor[C_AXIS][1] = new Motors::UnipolarMotor(C2_AXIS,
                                                       PhasePins[1][C_AXIS][1]->get(),
                                                       PhasePins[1][C_AXIS][1]->get(),
                                                       PhasePins[2][C_AXIS][1]->get(),
                                                       PhasePins[3][C_AXIS][1]->get());
#else
        if (StepPins[C_AXIS][1]->get() != Pin::UNDEFINED)
            myMotor[C_AXIS][1] = new Motors::StandardStepper(
                C2_AXIS, StepPins[C_AXIS][1]->get(), DirectionPins[C_AXIS][1]->get(), DisablePins[C_AXIS][1]->get());
        else
            myMotor[C_AXIS][1] = new Motors::Nullmotor(C2_AXIS);
#endif
    } else {
        myMotor[C_AXIS][0] = new Motors::Nullmotor(C_AXIS);
        myMotor[C_AXIS][1] = new Motors::Nullmotor(C2_AXIS);
    }

#ifdef USE_STEPSTICK

    grbl_msg_sendf(CLIENT_SERIAL, MsgLevel::Info, "Using StepStick Mode");

    Pin ms3_pins[MAX_N_AXIS][2] = { { StepStickMS3[X_AXIS][0]->get(), StepStickMS3[X_AXIS][1]->get() },
                                    { StepStickMS3[Y_AXIS][0]->get(), StepStickMS3[Y_AXIS][1]->get() },
                                    { StepStickMS3[Z_AXIS][0]->get(), StepStickMS3[Z_AXIS][1]->get() },
                                    { StepStickMS3[A_AXIS][0]->get(), StepStickMS3[A_AXIS][1]->get() },
                                    { StepStickMS3[B_AXIS][0]->get(), StepStickMS3[B_AXIS][1]->get() },
                                    { StepStickMS3[C_AXIS][0]->get(), StepStickMS3[C_AXIS][1]->get() } };

    for (int axis = 0; axis < n_axis; axis++) {
        for (int gang_index = 0; gang_index < 2; gang_index++) {
            Pin pin = ms3_pins[axis][gang_index];
            if (pin != Pin::UNDEFINED) {
                pin.setAttr(Pin::Attr::Output | Pin::Attr::InitialOn);
            }
        }
    }

    if (StepperResetPin->get() != Pin::UNDEFINED) {
        // !RESET pin on steppers  (MISO On Schematic)
        StepperResetPin->get().setAttr(Pin::Attr::Output | Pin::Attr::InitialOn);
    }

#endif

    if (SteppersDisablePin->get() != Pin::UNDEFINED) {
        SteppersDisablePin->get().setAttr(Pin::Attr::Output);  // global motor enable pin
        grbl_msg_sendf(CLIENT_SERIAL, MsgLevel::Info, "Global stepper disable pin:%s", SteppersDisablePin->get().name());
    }

    // certain motors need features to be turned on. Check them here
    for (uint8_t axis = X_AXIS; axis < n_axis; axis++) {
        for (uint8_t gang_index = 0; gang_index < 2; gang_index++) {
            myMotor[axis][gang_index]->init();
        }
    }
}

void motors_set_disable(bool disable, uint8_t mask) {
    static bool previous_state = true;

    // now loop through all the motors to see if they can individually disable
    auto n_axis = number_axis->get();
    for (uint8_t gang_index = 0; gang_index < MAX_GANGED; gang_index++) {
        for (uint8_t axis = X_AXIS; axis < n_axis; axis++) {
            if (bitnum_istrue(mask, axis)) {
                myMotor[axis][gang_index]->set_disable(disable);
            }
        }
    }

    // invert only inverts the global stepper disable pin.
    SteppersDisablePin->get().write(disable);
}

void motors_read_settings() {
    //grbl_msg_sendf(CLIENT_SERIAL, MsgLevel::Info, "Read Settings");
    auto n_axis = number_axis->get();
    for (uint8_t gang_index = 0; gang_index < 2; gang_index++) {
        for (uint8_t axis = X_AXIS; axis < n_axis; axis++) {
            myMotor[axis][gang_index]->read_settings();
        }
    }
}

// use this to tell all the motors what the current homing mode is
// They can use this to setup things like Stall
uint8_t motors_set_homing_mode(uint8_t homing_mask, bool isHoming) {
    uint8_t can_home = 0;
    auto    n_axis   = number_axis->get();
    for (uint8_t axis = X_AXIS; axis < n_axis; axis++) {
        if (bitnum_istrue(homing_mask, axis)) {
            if (myMotor[axis][0]->set_homing_mode(isHoming)) {
                bitnum_true(can_home, axis);
            }
            myMotor[axis][1]->set_homing_mode(isHoming);
        }
    }
    return can_home;
}

void motors_step(uint8_t step_mask, uint8_t dir_mask) {
    auto n_axis = number_axis->get();
    //grbl_msg_sendf(CLIENT_SERIAL, MsgLevel::Info, "motors_set_direction_pins:0x%02X", onMask);

    // Set the direction pins, but optimize for the common
    // situation where the direction bits haven't changed.
    static uint8_t previous_dir = 255;  // should never be this value
    if (dir_mask != previous_dir) {
        previous_dir = dir_mask;

        for (int axis = X_AXIS; axis < n_axis; axis++) {
            bool thisDir = bitnum_istrue(dir_mask, axis);
            myMotor[axis][0]->set_direction(thisDir);
            myMotor[axis][1]->set_direction(thisDir);
        }
    }
    // Turn on step pulses for motors that are supposed to step now
    for (uint8_t axis = X_AXIS; axis < n_axis; axis++) {
        if (bitnum_istrue(step_mask, axis)) {
            if ((ganged_mode == SquaringMode::Dual) || (ganged_mode == SquaringMode::A)) {
                myMotor[axis][0]->step();
            }
            if ((ganged_mode == SquaringMode::Dual) || (ganged_mode == SquaringMode::B)) {
                myMotor[axis][1]->step();
            }
        }
    }
}
// Turn all stepper pins off
void motors_unstep() {
    auto n_axis = number_axis->get();
    for (uint8_t axis = X_AXIS; axis < n_axis; axis++) {
        myMotor[axis][0]->unstep();
        myMotor[axis][1]->unstep();
    }
}<|MERGE_RESOLUTION|>--- conflicted
+++ resolved
@@ -52,7 +52,6 @@
 
     if (n_axis >= 1) {
 #ifdef X_TRINAMIC_DRIVER
-<<<<<<< HEAD
         myMotor[X_AXIS][0] = new Motors::TrinamicDriver(X_AXIS,
                                                         StepPins[X_AXIS][0]->get(),
                                                         DirectionPins[X_AXIS][0]->get(),
@@ -60,7 +59,6 @@
                                                         ClearToSendPins[X_AXIS][0]->get(),
                                                         X_TRINAMIC_DRIVER,
                                                         X_RSENSE);
-=======
 #    if (X_TRINAMIC_DRIVER == 2130 || X_TRINAMIC_DRIVER == 5160)
         {
             myMotor[X_AXIS][0] =
@@ -76,7 +74,6 @@
 #    endif
 #elif defined(X_SERVO_PIN)
         myMotor[X_AXIS][0] = new Motors::RcServo(X_AXIS, X_SERVO_PIN);
->>>>>>> d45da576
 #elif defined(X_UNIPOLAR)
         myMotor[X_AXIS][0] = new Motors::UnipolarMotor(X_AXIS,
                                                        PhasePins[0][X_AXIS][0]->get(),
@@ -97,7 +94,6 @@
 #endif
 
 #ifdef X2_TRINAMIC_DRIVER
-<<<<<<< HEAD
         myMotor[X_AXIS][1] = new Motors::TrinamicDriver(X2_AXIS,
                                                         StepPins[X_AXIS][1]->get(),
                                                         DirectionPins[X_AXIS][1]->get(),
@@ -105,7 +101,6 @@
                                                         ClearToSendPins[X_AXIS][1]->get(),
                                                         X2_TRINAMIC_DRIVER,
                                                         X2_RSENSE);
-=======
 #    if (X_TRINAMIC_DRIVER == 2130 || X_TRINAMIC_DRIVER == 5160)
         {
             myMotor[X_AXIS][1] =
@@ -119,7 +114,6 @@
 #    else
 #        error X2 Axis undefined motor p/n
 #    endif
->>>>>>> d45da576
 #elif defined(X2_UNIPOLAR)
         myMotor[X_AXIS][1] = new Motors::UnipolarMotor(X2_AXIS,
                                                        PhasePins[1][X_AXIS][1]->get(),
@@ -141,7 +135,6 @@
     if (n_axis >= 2) {
         // this WILL be done better with settings
 #ifdef Y_TRINAMIC_DRIVER
-<<<<<<< HEAD
         myMotor[Y_AXIS][0] = new Motors::TrinamicDriver(Y_AXIS,
                                                         StepPins[Y_AXIS][0]->get(),
                                                         DirectionPins[Y_AXIS][0]->get(),
@@ -149,7 +142,6 @@
                                                         ClearToSendPins[Y_AXIS][0]->get(),
                                                         Y_TRINAMIC_DRIVER,
                                                         Y_RSENSE);
-=======
 #    if (X_TRINAMIC_DRIVER == 2130 || X_TRINAMIC_DRIVER == 5160)
         {
             myMotor[Y_AXIS][0] =
@@ -165,7 +157,6 @@
 #    endif
 #elif defined(Y_SERVO_PIN)
         myMotor[Y_AXIS][0] = new Motors::RcServo(Y_AXIS, Y_SERVO_PIN);
->>>>>>> d45da576
 #elif defined(Y_UNIPOLAR)
         myMotor[Y_AXIS][0] = new Motors::UnipolarMotor(Y_AXIS,
                                                        PhasePins[0][Y_AXIS][0]->get(),
@@ -186,7 +177,6 @@
 #endif
 
 #ifdef Y2_TRINAMIC_DRIVER
-<<<<<<< HEAD
         myMotor[Y_AXIS][1] = new Motors::TrinamicDriver(Y2_AXIS,
                                                         StepPins[Y_AXIS][1]->get(),
                                                         DirectionPins[Y_AXIS][1]->get(),
@@ -194,7 +184,6 @@
                                                         ClearToSendPins[Y_AXIS][1]->get(),
                                                         Y2_TRINAMIC_DRIVER,
                                                         Y2_RSENSE);
-=======
 #    if (X_TRINAMIC_DRIVER == 2130 || X_TRINAMIC_DRIVER == 5160)
         {
             myMotor[Y_AXIS][1] =
@@ -208,7 +197,6 @@
 #    else
 #        error Y2 Axis undefined motor p/n
 #    endif
->>>>>>> d45da576
 #elif defined(Y2_UNIPOLAR)
         myMotor[Y_AXIS][1] = new Motors::UnipolarMotor(Y2_AXIS,
                                                        PhasePins[1][Y_AXIS][1]->get(),
@@ -230,7 +218,6 @@
     if (n_axis >= 3) {
         // this WILL be done better with settings
 #ifdef Z_TRINAMIC_DRIVER
-<<<<<<< HEAD
         myMotor[Z_AXIS][0] = new Motors::TrinamicDriver(Z_AXIS,
                                                         StepPins[Z_AXIS][0]->get(),
                                                         DirectionPins[Z_AXIS][0]->get(),
@@ -238,7 +225,6 @@
                                                         ClearToSendPins[Z_AXIS][0]->get(),
                                                         Z_TRINAMIC_DRIVER,
                                                         Z_RSENSE);
-=======
 #    if (X_TRINAMIC_DRIVER == 2130 || X_TRINAMIC_DRIVER == 5160)
         {
             myMotor[Z_AXIS][0] =
@@ -254,7 +240,6 @@
 #    endif
 #elif defined(Z_SERVO_PIN)
         myMotor[Z_AXIS][0] = new Motors::RcServo(Z_AXIS, Z_SERVO_PIN);
->>>>>>> d45da576
 #elif defined(Z_UNIPOLAR)
         myMotor[Z_AXIS][0] = new Motors::UnipolarMotor(Z_AXIS,
                                                        PhasePins[0][Z_AXIS][0]->get(),
@@ -275,7 +260,6 @@
 #endif
 
 #ifdef Z2_TRINAMIC_DRIVER
-<<<<<<< HEAD
         myMotor[Z_AXIS][1] = new Motors::TrinamicDriver(Z2_AXIS,
                                                         StepPins[Z_AXIS][1]->get(),
                                                         DirectionPins[Z_AXIS][1]->get(),
@@ -283,7 +267,6 @@
                                                         ClearToSendPins[Z_AXIS][1]->get(),
                                                         Z2_TRINAMIC_DRIVER,
                                                         Z2_RSENSE);
-=======
 #    if (X_TRINAMIC_DRIVER == 2130 || X_TRINAMIC_DRIVER == 5160)
         {
             myMotor[Z_AXIS][1] =
@@ -297,7 +280,6 @@
 #    else
 #        error Z2 Axis undefined motor p/n
 #    endif
->>>>>>> d45da576
 #elif defined(Z2_UNIPOLAR)
         myMotor[Z_AXIS][1] = new Motors::UnipolarMotor(Z2_AXIS,
                                                        PhasePins[1][Z_AXIS][1]->get(),
@@ -319,7 +301,6 @@
     if (n_axis >= 4) {
         // this WILL be done better with settings
 #ifdef A_TRINAMIC_DRIVER
-<<<<<<< HEAD
         myMotor[A_AXIS][0] = new Motors::TrinamicDriver(A_AXIS,
                                                         StepPins[A_AXIS][0]->get(),
                                                         DirectionPins[A_AXIS][0]->get(),
@@ -327,7 +308,6 @@
                                                         ClearToSendPins[A_AXIS][0]->get(),
                                                         A_TRINAMIC_DRIVER,
                                                         A_RSENSE);
-=======
 #    if (X_TRINAMIC_DRIVER == 2130 || X_TRINAMIC_DRIVER == 5160)
         {
             myMotor[A_AXIS][1] =
@@ -343,7 +323,6 @@
 #    endif
 #elif defined(A_SERVO_PIN)
         myMotor[A_AXIS][0] = new Motors::RcServo(A_AXIS, A_SERVO_PIN);
->>>>>>> d45da576
 #elif defined(A_UNIPOLAR)
         myMotor[A_AXIS][0] = new Motors::UnipolarMotor(A_AXIS,
                                                        PhasePins[0][A_AXIS][0]->get(),
@@ -364,7 +343,6 @@
 #endif
 
 #ifdef A2_TRINAMIC_DRIVER
-<<<<<<< HEAD
         myMotor[A_AXIS][1] = new Motors::TrinamicDriver(A2_AXIS,
                                                         StepPins[A_AXIS][1]->get(),
                                                         DirectionPins[A_AXIS][1]->get(),
@@ -372,7 +350,6 @@
                                                         ClearToSendPins[A_AXIS][1]->get(),
                                                         A2_TRINAMIC_DRIVER,
                                                         A2_RSENSE);
-=======
 #    if (X_TRINAMIC_DRIVER == 2130 || X_TRINAMIC_DRIVER == 5160)
         {
             myMotor[A_AXIS][1] =
@@ -386,7 +363,6 @@
 #    else
 #        error A2 Axis undefined motor p/n
 #    endif
->>>>>>> d45da576
 #elif defined(A2_UNIPOLAR)
         myMotor[A_AXIS][1] = new Motors::UnipolarMotor(A2_AXIS,
                                                        PhasePins[1][A_AXIS][1]->get(),
@@ -408,7 +384,6 @@
     if (n_axis >= 5) {
         // this WILL be done better with settings
 #ifdef B_TRINAMIC_DRIVER
-<<<<<<< HEAD
         myMotor[B_AXIS][0] = new Motors::TrinamicDriver(B_AXIS,
                                                         StepPins[B_AXIS][0]->get(),
                                                         DirectionPins[B_AXIS][0]->get(),
@@ -416,7 +391,6 @@
                                                         ClearToSendPins[B_AXIS][0]->get(),
                                                         B_TRINAMIC_DRIVER,
                                                         B_RSENSE);
-=======
 #    if (X_TRINAMIC_DRIVER == 2130 || X_TRINAMIC_DRIVER == 5160)
         {
             myMotor[B_AXIS][1] =
@@ -432,7 +406,6 @@
 #    endif
 #elif defined(B_SERVO_PIN)
         myMotor[B_AXIS][0] = new Motors::RcServo(B_AXIS, B_SERVO_PIN);
->>>>>>> d45da576
 #elif defined(B_UNIPOLAR)
         myMotor[B_AXIS][0] = new Motors::UnipolarMotor(B_AXIS,
                                                        PhasePins[0][B_AXIS][0]->get(),
@@ -453,7 +426,6 @@
 #endif
 
 #ifdef B2_TRINAMIC_DRIVER
-<<<<<<< HEAD
         myMotor[B_AXIS][1] = new Motors::TrinamicDriver(B2_AXIS,
                                                         StepPins[B_AXIS][1]->get(),
                                                         DirectionPins[B_AXIS][1]->get(),
@@ -461,7 +433,6 @@
                                                         ClearToSendPins[B_AXIS][1]->get(),
                                                         B2_TRINAMIC_DRIVER,
                                                         B2_RSENSE);
-=======
 #    if (X_TRINAMIC_DRIVER == 2130 || X_TRINAMIC_DRIVER == 5160)
         {
             myMotor[B_AXIS][1] =
@@ -475,7 +446,6 @@
 #    else
 #        error B2 Axis undefined motor p/n
 #    endif
->>>>>>> d45da576
 #elif defined(B2_UNIPOLAR)
         myMotor[B_AXIS][1] = new Motors::UnipolarMotor(B2_AXIS,
                                                        PhasePins[1][B_AXIS][1]->get(),
@@ -497,7 +467,6 @@
     if (n_axis >= 6) {
         // this WILL be done better with settings
 #ifdef C_TRINAMIC_DRIVER
-<<<<<<< HEAD
         myMotor[C_AXIS][0] = new Motors::TrinamicDriver(C_AXIS,
                                                         StepPins[C_AXIS][0]->get(),
                                                         DirectionPins[C_AXIS][0]->get(),
@@ -505,7 +474,6 @@
                                                         ClearToSendPins[C_AXIS][0]->get(),
                                                         C_TRINAMIC_DRIVER,
                                                         C_RSENSE);
-=======
 #    if (X_TRINAMIC_DRIVER == 2130 || X_TRINAMIC_DRIVER == 5160)
         {
             myMotor[C_AXIS][1] =
@@ -521,7 +489,6 @@
 #    endif
 #elif defined(C_SERVO_PIN)
         myMotor[C_AXIS][0] = new Motors::RcServo(C_AXIS, C_SERVO_PIN);
->>>>>>> d45da576
 #elif defined(C_UNIPOLAR)
         myMotor[C_AXIS][0] = new Motors::UnipolarMotor(C_AXIS,
                                                        PhasePins[0][C_AXIS][0]->get(),
@@ -542,7 +509,6 @@
 #endif
 
 #ifdef C2_TRINAMIC_DRIVER
-<<<<<<< HEAD
         myMotor[C_AXIS][1] = new Motors::TrinamicDriver(C2_AXIS,
                                                         StepPins[C_AXIS][1]->get(),
                                                         DirectionPins[C_AXIS][1]->get(),
@@ -550,7 +516,6 @@
                                                         ClearToSendPins[C_AXIS][1]->get(),
                                                         C2_TRINAMIC_DRIVER,
                                                         C2_RSENSE);
-=======
 #    if (X_TRINAMIC_DRIVER == 2130 || X_TRINAMIC_DRIVER == 5160)
         {
             myMotor[C_AXIS][1] =
@@ -564,7 +529,6 @@
 #    else
 #        error C2 Axis undefined motor p/n
 #    endif
->>>>>>> d45da576
 #elif defined(C2_UNIPOLAR)
         myMotor[C_AXIS][1] = new Motors::UnipolarMotor(C2_AXIS,
                                                        PhasePins[1][C_AXIS][1]->get(),
