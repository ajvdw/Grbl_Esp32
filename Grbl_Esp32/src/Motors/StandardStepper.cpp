/*
    StandardStepper.cpp

    This is used for a stepper motor that just requires step and direction
    pins.
    TODO: Add an enable pin

    Part of Grbl_ESP32

    2020 -	Bart Dring

    Grbl is free software: you can redistribute it and/or modify
    it under the terms of the GNU General Public License as published by
    the Free Software Foundation, either version 3 of the License, or
    (at your option) any later version.
    Grbl is distributed in the hope that it will be useful,
    but WITHOUT ANY WARRANTY; without even the implied warranty of
    MERCHANTABILITY or FITNESS FOR A PARTICULAR PURPOSE.  See the
    GNU General Public License for more details.
    You should have received a copy of the GNU General Public License
    along with Grbl.  If not, see <http://www.gnu.org/licenses/>.
*/

#include "StandardStepper.h"

namespace Motors {
    StandardStepper::StandardStepper() {}

    StandardStepper::StandardStepper(uint8_t axis_index, uint8_t step_pin, uint8_t dir_pin, uint8_t disable_pin) {
        type_id                = STANDARD_MOTOR;
        this->_axis_index      = axis_index % MAX_AXES;
        this->_dual_axis_index = axis_index < MAX_AXES ? 0 : 1;  // 0 = primary 1 = ganged
        this->step_pin         = step_pin;
        this->dir_pin          = dir_pin;
        this->disable_pin      = disable_pin;
        init();
    }

    void StandardStepper::init() {
        _homing_mask = 0;
        is_active    = true;  // as opposed to NullMotors, this is a real motor
        set_axis_name();
        init_step_dir_pins();
        read_settings();
        config_message();
    }

    void StandardStepper::init_step_dir_pins() {
        // TODO Step pin, but RMT complicates things
        _invert_step_pin = bit_istrue(step_invert_mask->get(), bit(_axis_index));
        pinMode(dir_pin, OUTPUT);

#ifdef USE_RMT_STEPS
        rmtConfig.rmt_mode                       = RMT_MODE_TX;
        rmtConfig.clk_div                        = 20;
        rmtConfig.mem_block_num                  = 2;
        rmtConfig.tx_config.loop_en              = false;
        rmtConfig.tx_config.carrier_en           = false;
        rmtConfig.tx_config.carrier_freq_hz      = 0;
        rmtConfig.tx_config.carrier_duty_percent = 50;
        rmtConfig.tx_config.carrier_level        = RMT_CARRIER_LEVEL_LOW;
        rmtConfig.tx_config.idle_output_en       = true;

#    ifdef STEP_PULSE_DELAY
        rmtItem[0].duration0 = STEP_PULSE_DELAY * 4;
#    else
        rmtItem[0].duration0 = 1;
#    endif

        rmtItem[0].duration1 = 4 * pulse_microseconds->get();
        rmtItem[1].duration0 = 0;
        rmtItem[1].duration1 = 0;

        rmt_chan_num[_axis_index][_dual_axis_index] = sys_get_next_RMT_chan_num();
        rmt_set_source_clk((rmt_channel_t)rmt_chan_num[_axis_index][_dual_axis_index], RMT_BASECLK_APB);
        rmtConfig.channel              = (rmt_channel_t)rmt_chan_num[_axis_index][_dual_axis_index];
        rmtConfig.tx_config.idle_level = _invert_step_pin ? RMT_IDLE_LEVEL_HIGH : RMT_IDLE_LEVEL_LOW;
        rmtConfig.gpio_num             = gpio_num_t(step_pin);  // c is a wacky lang
        rmtItem[0].level0              = rmtConfig.tx_config.idle_level;
        rmtItem[0].level1              = !rmtConfig.tx_config.idle_level;
        rmt_config(&rmtConfig);
        rmt_fill_tx_items(rmtConfig.channel, &rmtItem[0], rmtConfig.mem_block_num, 0);

#else
        pinMode(step_pin, OUTPUT);

#endif  // USE_RMT_STEPS
        pinMode(disable_pin, OUTPUT);
    }

    void StandardStepper::config_message() {
        grbl_msg_sendf(CLIENT_SERIAL,
<<<<<<< HEAD
                       MsgLevel::Info,
                       "%s Axis standard stepper motor Step:%s Dir:%s Disable:%s",
=======
                       MSG_LEVEL_INFO,
                       "%s Axis Standard Stepper Step:%s Dir:%s Disable:%s Limits(%0.3f,%0.3f)",
>>>>>>> 94b6feec
                       _axis_name,
                       pinName(step_pin).c_str(),
                       pinName(dir_pin).c_str(),
                       pinName(disable_pin).c_str(),
                       _position_min,
                       _position_max);
    }

    void StandardStepper::set_direction_pins(uint8_t onMask) { digitalWrite(dir_pin, (onMask & bit(_axis_index))); }

    void StandardStepper::set_disable(bool disable) { digitalWrite(disable_pin, disable); }
}<|MERGE_RESOLUTION|>--- conflicted
+++ resolved
@@ -90,13 +90,8 @@
 
     void StandardStepper::config_message() {
         grbl_msg_sendf(CLIENT_SERIAL,
-<<<<<<< HEAD
                        MsgLevel::Info,
-                       "%s Axis standard stepper motor Step:%s Dir:%s Disable:%s",
-=======
-                       MSG_LEVEL_INFO,
                        "%s Axis Standard Stepper Step:%s Dir:%s Disable:%s Limits(%0.3f,%0.3f)",
->>>>>>> 94b6feec
                        _axis_name,
                        pinName(step_pin).c_str(),
                        pinName(dir_pin).c_str(),
