/*
  System.cpp - Header for system level commands and real-time processes
  Part of Grbl
  Copyright (c) 2014-2016 Sungeun K. Jeon for Gnea Research LLC

	2018 -	Bart Dring This file was modified for use on the ESP32
					CPU. Do not use this with Grbl for atMega328P

  Grbl is free software: you can redistribute it and/or modify
  it under the terms of the GNU General Public License as published by
  the Free Software Foundation, either version 3 of the License, or
  (at your option) any later version.
  Grbl is distributed in the hope that it will be useful,
  but WITHOUT ANY WARRANTY; without even the implied warranty of
  MERCHANTABILITY or FITNESS FOR A PARTICULAR PURPOSE.  See the
  GNU General Public License for more details.
  You should have received a copy of the GNU General Public License
  along with Grbl.  If not, see <http://www.gnu.org/licenses/>.
*/

#include "Grbl.h"
#include "Config.h"
#include "SettingsDefinitions.h"

// Declare system global variable structure
system_t               sys;
int32_t                sys_position[MAX_N_AXIS];        // Real-time machine (aka home) position vector in steps.
int32_t                sys_probe_position[MAX_N_AXIS];  // Last probe position in machine coordinates and steps.
volatile Probe         sys_probe_state;                 // Probing state value.  Used to coordinate the probing cycle with stepper ISR.
volatile ExecState     sys_rt_exec_state;  // Global realtime executor bitflag variable for state management. See EXEC bitmasks.
volatile ExecAlarm     sys_rt_exec_alarm;  // Global realtime executor bitflag variable for setting various alarms.
volatile ExecAccessory sys_rt_exec_accessory_override;  // Global realtime executor bitflag variable for spindle/coolant overrides.
volatile bool          cycle_stop;                      // For state transitions, instead of bitflag
#ifdef DEBUG
volatile bool sys_rt_exec_debug;
#endif
volatile Percent sys_rt_f_override;  // Global realtime executor feedrate override percentage
volatile Percent sys_rt_r_override;  // Global realtime executor rapid override percentage
volatile Percent sys_rt_s_override;  // Global realtime executor spindle override percentage

UserOutput::AnalogOutput*  myAnalogOutputs[MaxUserDigitalPin];
UserOutput::DigitalOutput* myDigitalOutputs[MaxUserDigitalPin];

xQueueHandle control_sw_queue;    // used by control switch debouncing
bool         debouncing = false;  // debouncing in process

void system_ini() {  // Renamed from system_init() due to conflict with esp32 files
    // setup control inputs

<<<<<<< HEAD
    if (ControlSafetyDoorPin->get() != Pin::UNDEFINED) {
        auto pin  = ControlSafetyDoorPin->get();
        auto attr = Pin::Attr::Input | Pin::Attr::ISR;
        if (pin.capabilities().has(Pins::PinCapabilities::PullUp)) {
            attr = attr | Pin::Attr::PullUp;
        }
        pin.setAttr(attr);
        pin.attachInterrupt(isr_control_inputs, CHANGE);
    }

    if (ControlResetPin->get() != Pin::UNDEFINED) {
        auto pin  = ControlResetPin->get();
        auto attr = Pin::Attr::Input | Pin::Attr::ISR;
        if (pin.capabilities().has(Pins::PinCapabilities::PullUp)) {
            attr = attr | Pin::Attr::PullUp;
        }
        pin.setAttr(attr);
        pin.attachInterrupt(isr_control_inputs, CHANGE);
    }

    if (ControlFeedHoldPin->get() != Pin::UNDEFINED) {
        auto pin  = ControlFeedHoldPin->get();
        auto attr = Pin::Attr::Input | Pin::Attr::ISR;
        if (pin.capabilities().has(Pins::PinCapabilities::PullUp)) {
            attr = attr | Pin::Attr::PullUp;
        }
        pin.setAttr(attr);
        pin.attachInterrupt(isr_control_inputs, CHANGE);
    }

    if (ControlCycleStartPin->get() != Pin::UNDEFINED) {
        auto pin  = ControlCycleStartPin->get();
        auto attr = Pin::Attr::Input | Pin::Attr::ISR;
        if (pin.capabilities().has(Pins::PinCapabilities::PullUp)) {
            attr = attr | Pin::Attr::PullUp;
        }
        pin.setAttr(attr);
        pin.attachInterrupt(isr_control_inputs, CHANGE);
    }

    if (MacroButton0Pin->get() != Pin::UNDEFINED) {
        auto pin  = MacroButton0Pin->get();
        auto attr = Pin::Attr::Input | Pin::Attr::ISR;
        if (pin.capabilities().has(Pins::PinCapabilities::PullUp)) {
            attr = attr | Pin::Attr::PullUp;
        }
        pin.setAttr(attr);
        pin.attachInterrupt(isr_control_inputs, CHANGE);
    }

    if (MacroButton1Pin->get() != Pin::UNDEFINED) {
        auto pin  = MacroButton1Pin->get();
        auto attr = Pin::Attr::Input | Pin::Attr::ISR;
        if (pin.capabilities().has(Pins::PinCapabilities::PullUp)) {
            attr = attr | Pin::Attr::PullUp;
        }
        pin.setAttr(attr);
        pin.attachInterrupt(isr_control_inputs, CHANGE);
    }

    if (MacroButton2Pin->get() != Pin::UNDEFINED) {
        auto pin  = MacroButton2Pin->get();
        auto attr = Pin::Attr::Input | Pin::Attr::ISR;
        if (pin.capabilities().has(Pins::PinCapabilities::PullUp)) {
            attr = attr | Pin::Attr::PullUp;
        }
        pin.setAttr(attr);
        pin.attachInterrupt(isr_control_inputs, CHANGE);
    }

    if (MacroButton3Pin->get() != Pin::UNDEFINED) {
        auto pin  = MacroButton3Pin->get();
        auto attr = Pin::Attr::Input | Pin::Attr::ISR;
        if (pin.capabilities().has(Pins::PinCapabilities::PullUp)) {
            attr = attr | Pin::Attr::PullUp;
        }
        pin.setAttr(attr);
        pin.attachInterrupt(isr_control_inputs, CHANGE);
    }

=======
#ifdef CONTROL_SAFETY_DOOR_PIN
    pinMode(CONTROL_SAFETY_DOOR_PIN, INPUT_PULLUP);
    attachInterrupt(digitalPinToInterrupt(CONTROL_SAFETY_DOOR_PIN), isr_control_inputs, CHANGE);
#endif
#ifdef CONTROL_RESET_PIN
    pinMode(CONTROL_RESET_PIN, INPUT_PULLUP);
    attachInterrupt(digitalPinToInterrupt(CONTROL_RESET_PIN), isr_control_inputs, CHANGE);
#endif
#ifdef CONTROL_FEED_HOLD_PIN
    pinMode(CONTROL_FEED_HOLD_PIN, INPUT_PULLUP);
    attachInterrupt(digitalPinToInterrupt(CONTROL_FEED_HOLD_PIN), isr_control_inputs, CHANGE);
#endif
#ifdef CONTROL_CYCLE_START_PIN
    pinMode(CONTROL_CYCLE_START_PIN, INPUT_PULLUP);
    attachInterrupt(digitalPinToInterrupt(CONTROL_CYCLE_START_PIN), isr_control_inputs, CHANGE);
#endif
#ifdef MACRO_BUTTON_0_PIN
    grbl_msg_sendf(CLIENT_SERIAL, MsgLevel::Info, "Macro Pin 0 %s", pinName(MACRO_BUTTON_0_PIN).c_str());
    pinMode(MACRO_BUTTON_0_PIN, INPUT_PULLUP);
    attachInterrupt(digitalPinToInterrupt(MACRO_BUTTON_0_PIN), isr_control_inputs, CHANGE);
#endif
#ifdef MACRO_BUTTON_1_PIN
    grbl_msg_sendf(CLIENT_SERIAL, MsgLevel::Info, "Macro Pin 1 %s", pinName(MACRO_BUTTON_1_PIN).c_str());
    pinMode(MACRO_BUTTON_1_PIN, INPUT_PULLUP);
    attachInterrupt(digitalPinToInterrupt(MACRO_BUTTON_1_PIN), isr_control_inputs, CHANGE);
#endif
#ifdef MACRO_BUTTON_2_PIN
    grbl_msg_sendf(CLIENT_SERIAL, MsgLevel::Info, "Macro Pin 2 %s", pinName(MACRO_BUTTON_2_PIN).c_str());
    pinMode(MACRO_BUTTON_2_PIN, INPUT_PULLUP);
    attachInterrupt(digitalPinToInterrupt(MACRO_BUTTON_2_PIN), isr_control_inputs, CHANGE);
#endif
#ifdef MACRO_BUTTON_3_PIN
    grbl_msg_sendf(CLIENT_SERIAL, MsgLevel::Info, "Macro Pin 3 %s", pinName(MACRO_BUTTON_3_PIN).c_str());
    pinMode(MACRO_BUTTON_3_PIN, INPUT_PULLUP);
    attachInterrupt(digitalPinToInterrupt(MACRO_BUTTON_3_PIN), isr_control_inputs, CHANGE);
#endif
>>>>>>> d45da576
#ifdef ENABLE_CONTROL_SW_DEBOUNCE
    // setup task used for debouncing
    control_sw_queue = xQueueCreate(10, sizeof(int));
    xTaskCreate(controlCheckTask,
                "controlCheckTask",
                3096,
                NULL,
                5,  // priority
                NULL);
#endif

    //customize pin definition if needed
#if (GRBL_SPI_SS != -1) || (GRBL_SPI_MISO != -1) || (GRBL_SPI_MOSI != -1) || (GRBL_SPI_SCK != -1)
    SPI.begin(GRBL_SPI_SCK, GRBL_SPI_MISO, GRBL_SPI_MOSI, GRBL_SPI_SS);
#endif

    // Setup M62,M63,M64,M65 pins
    for (int i = 0; i < 4; ++i) {
        myDigitalOutputs[i] = new UserOutput::DigitalOutput(i, UserDigitalPin[i]->get());
    }

    // Setup M67 Pins
    myAnalogOutputs[0] = new UserOutput::AnalogOutput(0, UserAnalogPin[0]->get(), USER_ANALOG_PIN_0_FREQ);
    myAnalogOutputs[1] = new UserOutput::AnalogOutput(1, UserAnalogPin[1]->get(), USER_ANALOG_PIN_1_FREQ);
    myAnalogOutputs[2] = new UserOutput::AnalogOutput(2, UserAnalogPin[2]->get(), USER_ANALOG_PIN_2_FREQ);
    myAnalogOutputs[3] = new UserOutput::AnalogOutput(3, UserAnalogPin[3]->get(), USER_ANALOG_PIN_3_FREQ);
}

#ifdef ENABLE_CONTROL_SW_DEBOUNCE
// this is the debounce task
void controlCheckTask(void* pvParameters) {
    while (true) {
        int evt;
        xQueueReceive(control_sw_queue, &evt, portMAX_DELAY);  // block until receive queue
        vTaskDelay(CONTROL_SW_DEBOUNCE_PERIOD);                // delay a while
        ControlPins pins = system_control_get_state();
        if (pins.value) {
            system_exec_control_pin(pins);
        }
        debouncing = false;

        static UBaseType_t uxHighWaterMark = 0;
#    ifdef DEBUG_TASK_STACK
        reportTaskStackSize(uxHighWaterMark);
#    endif
    }
}
#endif

void IRAM_ATTR isr_control_inputs(void*) {
#ifdef ENABLE_CONTROL_SW_DEBOUNCE
    // we will start a task that will recheck the switches after a small delay
    int evt;
    if (!debouncing) {  // prevent resending until debounce is done
        debouncing = true;
        xQueueSendFromISR(control_sw_queue, &evt, NULL);
    }
#else
    ControlPins pins = system_control_get_state();
    system_exec_control_pin(pins);
#endif
}

// Returns if safety door is ajar(T) or closed(F), based on pin state.
uint8_t system_check_safety_door_ajar() {
#ifdef ENABLE_SAFETY_DOOR_INPUT_PIN
    return system_control_get_state().bit.safetyDoor;
#else
    return false;  // Input pin not enabled, so just return that it's closed.
#endif
}

void system_flag_wco_change() {
#ifdef FORCE_BUFFER_SYNC_DURING_WCO_CHANGE
    protocol_buffer_synchronize();
#endif
    sys.report_wco_counter = 0;
}

// Returns machine position of axis 'idx'. Must be sent a 'step' array.
// NOTE: If motor steps and machine position are not in the same coordinate frame, this function
//   serves as a central place to compute the transformation.
float system_convert_axis_steps_to_mpos(int32_t* steps, uint8_t idx) {
    float pos;
    float steps_per_mm = axis_settings[idx]->steps_per_mm->get();
    pos                = steps[idx] / steps_per_mm;
    return pos;
}

void system_convert_array_steps_to_mpos(float* position, int32_t* steps) {
    uint8_t idx;
    auto    n_axis = number_axis->get();
    for (idx = 0; idx < n_axis; idx++) {
        position[idx] = system_convert_axis_steps_to_mpos(steps, idx);
    }
    return;
}

// Returns control pin state as a uint8 bitfield. Each bit indicates the input pin state, where
// triggered is 1 and not triggered is 0. Invert mask is applied. Bitfield organization is
// defined by the ControlPin in System.h.
ControlPins system_control_get_state() {
    ControlPins defined_pins;
    defined_pins.value = 0;

    ControlPins pin_states;
    pin_states.value = 0;

    defined_pins.bit.safetyDoor = ControlSafetyDoorPin->get() != Pin::UNDEFINED;
    if (ControlSafetyDoorPin->get().read()) {
        pin_states.bit.safetyDoor = true;
    }

    defined_pins.bit.reset = ControlResetPin->get() != Pin::UNDEFINED;
    if (ControlResetPin->get().read()) {
        pin_states.bit.reset = true;
    }

    defined_pins.bit.feedHold = ControlFeedHoldPin->get() != Pin::UNDEFINED;
    if (ControlFeedHoldPin->get().read()) {
        pin_states.bit.feedHold = true;
    }

    defined_pins.bit.cycleStart = ControlCycleStartPin->get() != Pin::UNDEFINED;
    if (ControlCycleStartPin->get().read()) {
        pin_states.bit.cycleStart = true;
    }

    defined_pins.bit.macro0 = MacroButton0Pin->get() != Pin::UNDEFINED;
    if (MacroButton0Pin->get().read()) {
        pin_states.bit.macro0 = true;
    }

    defined_pins.bit.macro1 = MacroButton1Pin->get() != Pin::UNDEFINED;
    if (MacroButton1Pin->get().read()) {
        pin_states.bit.macro1 = true;
    }

    defined_pins.bit.macro2 = MacroButton2Pin->get() != Pin::UNDEFINED;
    if (MacroButton2Pin->get().read()) {
        pin_states.bit.macro2 = true;
    }

    defined_pins.bit.macro3 = MacroButton3Pin->get() != Pin::UNDEFINED;
    if (MacroButton3Pin->get().read()) {
        pin_states.bit.macro3 = true;
    }

    return pin_states;
}

// execute the function of the control pin
void system_exec_control_pin(ControlPins pins) {
    if (pins.bit.reset) {
        grbl_msg_sendf(CLIENT_SERIAL, MsgLevel::Info, "Reset via control pin");
        mc_reset();
    } else if (pins.bit.cycleStart) {
        sys_rt_exec_state.bit.cycleStart = true;
    } else if (pins.bit.feedHold) {
        sys_rt_exec_state.bit.feedHold = true;
    } else if (pins.bit.safetyDoor) {
        sys_rt_exec_state.bit.safetyDoor = true;
    } else if (pins.bit.macro0) {
        user_defined_macro(0);  // function must be implemented by user
    } else if (pins.bit.macro1) {
        user_defined_macro(1);  // function must be implemented by user
    } else if (pins.bit.macro2) {
        user_defined_macro(2);  // function must be implemented by user
    } else if (pins.bit.macro3) {
        user_defined_macro(3);  // function must be implemented by user
    }
}

// io_num is the virtual pin# and has nothing to do with the actual esp32 GPIO_NUM_xx
// It uses a mask so all can be turned of in ms_reset
bool sys_io_control(uint8_t io_num_mask, bool turnOn, bool synchronized) {
    bool cmd_ok = true;
    if (synchronized)
        protocol_buffer_synchronize();

    for (uint8_t io_num = 0; io_num < MaxUserDigitalPin; io_num++) {
        if (io_num_mask & bit(io_num)) {
            if (!myDigitalOutputs[io_num]->set_level(turnOn))
                cmd_ok = false;
        }
    }
    return cmd_ok;
}

// io_num is the virtual pin# and has nothing to do with the actual esp32 GPIO_NUM_xx
// It uses a mask so all can be turned of in ms_reset
bool sys_pwm_control(uint8_t io_num_mask, float duty, bool synchronized) {
    bool cmd_ok = true;
    if (synchronized)
        protocol_buffer_synchronize();

    for (uint8_t io_num = 0; io_num < MaxUserDigitalPin; io_num++) {
        if (io_num_mask & bit(io_num)) {
            if (!myAnalogOutputs[io_num]->set_level(duty))
                cmd_ok = false;
        }
    }
    return cmd_ok;
}

/*
    This returns an unused pwm channel.
    The 8 channels share 4 timers, so pairs 0,1 & 2,3 , etc
    have to be the same frequency. The spindle always uses channel 0
    so we start counting from 2.

    There are still possible issues if requested channels use different frequencies
    TODO: Make this more robust.
*/
int8_t sys_get_next_PWM_chan_num() {
    static uint8_t next_PWM_chan_num = 2;  // start at 2 to avoid spindle
    if (next_PWM_chan_num < 8) {           // 7 is the max PWM channel number
        return next_PWM_chan_num++;
    } else {
        grbl_msg_sendf(CLIENT_SERIAL, MsgLevel::Error, "Error: out of PWM channels");
        return -1;
    }
}

/*
		Calculate the highest precision of a PWM based on the frequency in bits

		80,000,000 / freq = period
		determine the highest precision where (1 << precision) < period
	*/
uint8_t sys_calc_pwm_precision(uint32_t freq) {
    uint8_t precision = 0;

    // increase the precision (bits) until it exceeds allow by frequency the max or is 16
    while ((1 << precision) < (uint32_t)(80000000 / freq) && precision <= 16) {  // TODO is there a named value for the 80MHz?
        precision++;
    }

    return precision - 1;
}
void __attribute__((weak)) user_defined_macro(uint8_t index) {
    // must be in Idle
    if (sys.state != State::Idle) {
        grbl_msg_sendf(CLIENT_SERIAL, MsgLevel::Info, "Macro button only permitted in idle");
        return;
    }

    String user_macro;
    char   line[255];
    switch (index) {
        case 0:
            user_macro = user_macro0->get();
            break;
        case 1:
            user_macro = user_macro1->get();
            break;
        case 2:
            user_macro = user_macro2->get();
            break;
        case 3:
            user_macro = user_macro3->get();
            break;
        default:
            return;
    }

    if (user_macro == "") {
        grbl_msg_sendf(CLIENT_SERIAL, MsgLevel::Info, "Macro User/Macro%d empty", index);
        return;
    }

    user_macro.replace('&', '\n');
    user_macro.toCharArray(line, 255, 0);
    strcat(line, "\r");
    WebUI::inputBuffer.push(line);
}<|MERGE_RESOLUTION|>--- conflicted
+++ resolved
@@ -47,7 +47,6 @@
 void system_ini() {  // Renamed from system_init() due to conflict with esp32 files
     // setup control inputs
 
-<<<<<<< HEAD
     if (ControlSafetyDoorPin->get() != Pin::UNDEFINED) {
         auto pin  = ControlSafetyDoorPin->get();
         auto attr = Pin::Attr::Input | Pin::Attr::ISR;
@@ -128,44 +127,6 @@
         pin.attachInterrupt(isr_control_inputs, CHANGE);
     }
 
-=======
-#ifdef CONTROL_SAFETY_DOOR_PIN
-    pinMode(CONTROL_SAFETY_DOOR_PIN, INPUT_PULLUP);
-    attachInterrupt(digitalPinToInterrupt(CONTROL_SAFETY_DOOR_PIN), isr_control_inputs, CHANGE);
-#endif
-#ifdef CONTROL_RESET_PIN
-    pinMode(CONTROL_RESET_PIN, INPUT_PULLUP);
-    attachInterrupt(digitalPinToInterrupt(CONTROL_RESET_PIN), isr_control_inputs, CHANGE);
-#endif
-#ifdef CONTROL_FEED_HOLD_PIN
-    pinMode(CONTROL_FEED_HOLD_PIN, INPUT_PULLUP);
-    attachInterrupt(digitalPinToInterrupt(CONTROL_FEED_HOLD_PIN), isr_control_inputs, CHANGE);
-#endif
-#ifdef CONTROL_CYCLE_START_PIN
-    pinMode(CONTROL_CYCLE_START_PIN, INPUT_PULLUP);
-    attachInterrupt(digitalPinToInterrupt(CONTROL_CYCLE_START_PIN), isr_control_inputs, CHANGE);
-#endif
-#ifdef MACRO_BUTTON_0_PIN
-    grbl_msg_sendf(CLIENT_SERIAL, MsgLevel::Info, "Macro Pin 0 %s", pinName(MACRO_BUTTON_0_PIN).c_str());
-    pinMode(MACRO_BUTTON_0_PIN, INPUT_PULLUP);
-    attachInterrupt(digitalPinToInterrupt(MACRO_BUTTON_0_PIN), isr_control_inputs, CHANGE);
-#endif
-#ifdef MACRO_BUTTON_1_PIN
-    grbl_msg_sendf(CLIENT_SERIAL, MsgLevel::Info, "Macro Pin 1 %s", pinName(MACRO_BUTTON_1_PIN).c_str());
-    pinMode(MACRO_BUTTON_1_PIN, INPUT_PULLUP);
-    attachInterrupt(digitalPinToInterrupt(MACRO_BUTTON_1_PIN), isr_control_inputs, CHANGE);
-#endif
-#ifdef MACRO_BUTTON_2_PIN
-    grbl_msg_sendf(CLIENT_SERIAL, MsgLevel::Info, "Macro Pin 2 %s", pinName(MACRO_BUTTON_2_PIN).c_str());
-    pinMode(MACRO_BUTTON_2_PIN, INPUT_PULLUP);
-    attachInterrupt(digitalPinToInterrupt(MACRO_BUTTON_2_PIN), isr_control_inputs, CHANGE);
-#endif
-#ifdef MACRO_BUTTON_3_PIN
-    grbl_msg_sendf(CLIENT_SERIAL, MsgLevel::Info, "Macro Pin 3 %s", pinName(MACRO_BUTTON_3_PIN).c_str());
-    pinMode(MACRO_BUTTON_3_PIN, INPUT_PULLUP);
-    attachInterrupt(digitalPinToInterrupt(MACRO_BUTTON_3_PIN), isr_control_inputs, CHANGE);
-#endif
->>>>>>> d45da576
 #ifdef ENABLE_CONTROL_SW_DEBOUNCE
     // setup task used for debouncing
     control_sw_queue = xQueueCreate(10, sizeof(int));
