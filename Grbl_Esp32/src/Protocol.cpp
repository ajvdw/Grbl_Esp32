/*
  Protocol.cpp - controls Grbl execution protocol and procedures
  Part of Grbl

  Copyright (c) 2011-2016 Sungeun K. Jeon for Gnea Research LLC
  Copyright (c) 2009-2011 Simen Svale Skogsrud

    2018 -	Bart Dring This file was modifed for use on the ESP32
                    CPU. Do not use this with Grbl for atMega328P

  Grbl is free software: you can redistribute it and/or modify
  it under the terms of the GNU General Public License as published by
  the Free Software Foundation, either version 3 of the License, or
  (at your option) any later version.

  Grbl is distributed in the hope that it will be useful,
  but WITHOUT ANY WARRANTY; without even the implied warranty of
  MERCHANTABILITY or FITNESS FOR A PARTICULAR PURPOSE.  See the
  GNU General Public License for more details.

  You should have received a copy of the GNU General Public License
  along with Grbl.  If not, see <http://www.gnu.org/licenses/>.
*/

#include "Grbl.h"

#include "MachineConfig.h"

static void protocol_exec_rt_suspend();

static char    line[LINE_BUFFER_SIZE];     // Line to be executed. Zero-terminated.
static char    comment[LINE_BUFFER_SIZE];  // Line to be executed. Zero-terminated.
static uint8_t line_flags           = 0;
static uint8_t char_counter         = 0;
static uint8_t comment_char_counter = 0;

typedef struct {
    char buffer[LINE_BUFFER_SIZE];
    int  len;
    int  line_number;
} client_line_t;
client_line_t client_lines[CLIENT_COUNT];

static void empty_line(uint8_t client) {
    client_line_t* cl = &client_lines[client];
    cl->len           = 0;
    cl->buffer[0]     = '\0';
}
static void empty_lines() {
    for (uint8_t client = 0; client < CLIENT_COUNT; client++) {
        empty_line(client);
    }
}

Error add_char_to_line(char c, uint8_t client) {
    client_line_t* cl = &client_lines[client];
    // Simple editing for interactive input
    if (c == '\b') {
        // Backspace erases
        if (cl->len) {
            --cl->len;
            cl->buffer[cl->len] = '\0';
        }
        return Error::Ok;
    }
    if (cl->len == (LINE_BUFFER_SIZE - 1)) {
        return Error::Overflow;
    }
    if (c == '\r' || c == '\n') {
        cl->len = 0;
        cl->line_number++;
        return Error::Eol;
    }
    cl->buffer[cl->len++] = c;
    cl->buffer[cl->len]   = '\0';
    return Error::Ok;
}

Error execute_line(char* line, uint8_t client, WebUI::AuthenticationLevel auth_level) {
    Error result = Error::Ok;
    // Empty or comment line. For syncing purposes.
    if (line[0] == 0) {
        return Error::Ok;
    }
    // Grbl '$' or WebUI '[ESPxxx]' system command
    if (line[0] == '$' || line[0] == '[') {
        return system_execute_line(line, client, auth_level);
    }
    // Everything else is gcode. Block if in alarm or jog mode.
    if (sys.state == State::Alarm || sys.state == State::ConfigAlarm || sys.state == State::Jog) {
        return Error::SystemGcLock;
    }
    return gc_execute_line(line, client);
}

bool can_park() {
    if (config->_enableParkingOverrideControl) {
        return sys.override_ctrl == Override::ParkingMotion && homingAxes() && !config->_laserMode;
    } else {
        return homingAxes() && !config->_laserMode;
    }
}

void protocol_reset() {
    sys_probe_state                      = ProbeState::Off;
    rtStatusReport                       = false;
    rtCycleStart                         = false;
    rtFeedHold                           = false;
    rtReset                              = false;
    rtSafetyDoor                         = false;
    rtMotionCancel                       = false;
    rtSleep                              = false;
    rtCycleStop                          = false;
    sys_rt_exec_accessory_override.value = 0;
    sys_rt_exec_alarm                    = ExecAlarm::None;
    sys_rt_f_override                    = FeedOverride::Default;
    sys_rt_r_override                    = RapidOverride::Default;
    sys_rt_s_override                    = SpindleSpeedOverride::Default;
}

/*
  GRBL PRIMARY LOOP:
*/
void protocol_main_loop() {
    client_reset_read_buffer(CLIENT_ALL);
    empty_lines();
    //uint8_t client = CLIENT_SERIAL; // default client

    // Perform some machine checks to make sure everything is good to go.
    if (config->_checkLimitsAtInit && config->_axes->hasHardLimits()) {
        if (limits_get_state()) {
            sys.state = State::Alarm;  // Ensure alarm state is active.
            report_feedback_message(Message::CheckLimits);
        }
    }

    // Check for and report alarm state after a reset, error, or an initial power up.
    // NOTE: Sleep mode disables the stepper drivers and position can't be guaranteed.
    // Re-initialize the sleep state as an ALARM mode to ensure user homes or acknowledges.
    if (sys.state == State::ConfigAlarm) {
        report_feedback_message(Message::ConfigAlarmLock);
    } else if (sys.state == State::Alarm || sys.state == State::Sleep) {
        report_feedback_message(Message::AlarmLock);
        sys.state = State::Alarm;  // Ensure alarm state is set.
    } else {
        // Check if the safety door is open.
        sys.state = State::Idle;
        if (config->_control->system_check_safety_door_ajar()) {
            rtSafetyDoor = true;
            protocol_execute_realtime();  // Enter safety door mode. Should return as IDLE state.
        }
        // All systems go!
        system_execute_startup(line);  // Execute startup script.
    }
    // ---------------------------------------------------------------------------------
    // Primary loop! Upon a system abort, this exits back to main() to reset the system.
    // This is also where Grbl idles while waiting for something to do.
    // ---------------------------------------------------------------------------------
    int c;
    for (;;) {
        auto sdcard = config->_sdCard;
        if (sdcard->_ready_next) {
            char fileLine[255];
            if (sdcard->readFileLine(fileLine, 255)) {
                sdcard->_ready_next = false;
                report_status_message(execute_line(fileLine, sdcard->_client, sdcard->_auth_level), sdcard->_client);
            } else {
                char temp[50];
                sdcard->get_current_filename(temp);
                grbl_notifyf("SD print done", "%s print is successful", temp);
                sdcard->closeFile();  // close file and clear SD ready/running flags
            }
        }
        // Receive one line of incoming serial data, as the data becomes available.
        // Filtering, if necessary, is done later in gc_execute_line(), so the
        // filtering is the same with serial and file input.
        uint8_t client = CLIENT_SERIAL;
        char*   line;
        for (client = 0; client < CLIENT_COUNT; client++) {
            while ((c = client_read(client)) != -1) {
                Error res = add_char_to_line(c, client);
                switch (res) {
                    case Error::Ok:
                        break;
                    case Error::Eol:
                        protocol_execute_realtime();  // Runtime command check point.
                        if (sys.abort) {
                            return;  // Bail to calling function upon system abort
                        }
                        line = client_lines[client].buffer;
#ifdef REPORT_ECHO_RAW_LINE_RECEIVED
                        report_echo_line_received(line, client);
#endif
                        // auth_level can be upgraded by supplying a password on the command line
                        report_status_message(execute_line(line, client, WebUI::AuthenticationLevel::LEVEL_GUEST), client);
                        empty_line(client);
                        break;
                    case Error::Overflow:
                        report_status_message(Error::Overflow, client);
                        empty_line(client);
                        break;
                    default:
                        break;
                }
            }  // while serial read
        }      // for clients
        // If there are no more characters in the serial read buffer to be processed and executed,
        // this indicates that g-code streaming has either filled the planner buffer or has
        // completed. In either case, auto-cycle start, if enabled, any queued moves.
        protocol_auto_cycle_start();
        protocol_execute_realtime();  // Runtime command check point.
        if (sys.abort) {
            return;  // Bail to main() program loop to reset system.
        }
        // check to see if we should disable the stepper drivers ... esp32 work around for disable in main loop.
        if (stepper_idle && config->_idleTime != 0xff) {
            if (esp_timer_get_time() > stepper_idle_counter) {
                config->_axes->set_disable(true);
            }
        }
    }
    return; /* Never reached */
}

// Block until all buffered steps are executed or in a cycle state. Works with feed hold
// during a synchronize call, if it should happen. Also, waits for clean cycle end.
void protocol_buffer_synchronize() {
    // If system is queued, ensure cycle resumes if the auto start flag is present.
    protocol_auto_cycle_start();
    do {
        protocol_execute_realtime();  // Check and execute run-time commands
        if (sys.abort) {
            return;  // Check for system abort
        }
    } while (plan_get_current_block() || (sys.state == State::Cycle));
}

// Auto-cycle start triggers when there is a motion ready to execute and if the main program is not
// actively parsing commands.
// NOTE: This function is called from the main loop, buffer sync, and mc_line() only and executes
// when one of these conditions exist respectively: There are no more blocks sent (i.e. streaming
// is finished, single commands), a command that needs to wait for the motions in the buffer to
// execute calls a buffer sync, or the planner buffer is full and ready to go.
void protocol_auto_cycle_start() {
    if (plan_get_current_block() != NULL) {  // Check if there are any blocks in the buffer.
        rtCycleStart = true;                 // If so, execute them!
    }
}

// This function is the general interface to Grbl's real-time command execution system. It is called
// from various check points in the main program, primarily where there may be a while loop waiting
// for a buffer to clear space or any point where the execution time from the last check point may
// be more than a fraction of a second. This is a way to execute realtime commands asynchronously
// (aka multitasking) with grbl's g-code parsing and planning functions. This function also serves
// as an interface for the interrupts to set the system realtime flags, where only the main program
// handles them, removing the need to define more computationally-expensive volatile variables. This
// also provides a controlled way to execute certain tasks without having two or more instances of
// the same task, such as the planner recalculating the buffer upon a feedhold or overrides.
// NOTE: The sys_rt_exec_state.bit variable flags are set by any process, step or serial interrupts, pinouts,
// limit switches, or the main program.
void protocol_execute_realtime() {
    protocol_exec_rt_system();
    if (sys.suspend.value) {
        protocol_exec_rt_suspend();
    }
}

// Executes run-time commands, when required. This function primarily operates as Grbl's state
// machine and controls the various real-time features Grbl has to offer.
// NOTE: Do not alter this unless you know exactly what you are doing!
static void protocol_do_alarm() {
    switch (sys_rt_exec_alarm) {
        case ExecAlarm::None:
            return;
        // System alarm. Everything has shutdown by something that has gone severely wrong. Report
        case ExecAlarm::HardLimit:
        case ExecAlarm::SoftLimit:
            sys.state = State::Alarm;  // Set system alarm state
            report_alarm_message(sys_rt_exec_alarm);
            report_feedback_message(Message::CriticalEvent);
            rtReset = false;  // Disable any existing reset
            do {
                // Block everything, except reset and status reports, until user issues reset or power
                // cycles. Hard limits typically occur while unattended or not paying attention. Gives
                // the user and a GUI time to do what is needed before resetting, like killing the
                // incoming stream. The same could be said about soft limits. While the position is not
                // lost, continued streaming could cause a serious crash if by chance it gets executed.
            } while (!rtReset);
            break;
        default:
            sys.state = State::Alarm;  // Set system alarm state
            report_alarm_message(sys_rt_exec_alarm);
            break;
    }
    sys_rt_exec_alarm = ExecAlarm::None;
}

static void protocol_start_holding() {
    if (!(sys.suspend.bit.motionCancel || sys.suspend.bit.jogCancel)) {  // Block, if already holding.
        st_update_plan_block_parameters();                               // Notify stepper module to recompute for hold deceleration.
        sys.step_control             = {};
        sys.step_control.executeHold = true;  // Initiate suspend state with active flag.
    }
}

static void protocol_cancel_jogging() {
    if (!sys.suspend.bit.motionCancel) {
        sys.suspend.bit.jogCancel = true;
    }
}

static void protocol_hold_complete() {
    sys.suspend.value            = 0;
    sys.suspend.bit.holdComplete = true;
}

static void protocol_do_motion_cancel() {
    // Execute and flag a motion cancel with deceleration and return to idle. Used primarily by probing cycle
    // to halt and cancel the remainder of the motion.
    rtMotionCancel = false;
    rtCycleStart   = false;  // Cancel any pending start

    // MOTION_CANCEL only occurs during a CYCLE, but a HOLD and SAFETY_DOOR may have been initiated
    // beforehand. Motion cancel affects only a single planner block motion, while jog cancel
    // will handle and clear multiple planner block motions.
    switch (sys.state) {
        case State::Alarm:
        case State::ConfigAlarm:
        case State::CheckMode:
            return;  // Do not set motionCancel

        case State::Idle:
            protocol_hold_complete();
            break;

        case State::Cycle:
            protocol_start_holding();
            break;

        case State::Jog:
            protocol_start_holding();
            protocol_cancel_jogging();
            // When jogging, we do not set motionCancel, hence return not break
            return;

        case State::Sleep:
        case State::Hold:
        case State::Homing:
        case State::SafetyDoor:
            break;
    }
    sys.suspend.bit.motionCancel = true;
}

static void protocol_do_feedhold() {
    // Execute a feed hold with deceleration, if required. Then, suspend system.
    rtFeedHold   = false;
    rtCycleStart = false;  // Cancel any pending start
    switch (sys.state) {
        case State::ConfigAlarm:
        case State::Alarm:
        case State::CheckMode:
        case State::SafetyDoor:
        case State::Sleep:
            return;  // Do not change the state to Hold

        case State::Hold:
        case State::Homing:
            break;

        case State::Idle:
            protocol_hold_complete();
            break;

        case State::Cycle:
            protocol_start_holding();
            break;

        case State::Jog:
            protocol_start_holding();
            protocol_cancel_jogging();
            return;  // Do not change the state to Hold
    }
    sys.state = State::Hold;
}

static void protocol_do_safety_door() {
    // Execute a safety door stop with a feed hold and disable spindle/coolant.
    // NOTE: Safety door differs from feed holds by stopping everything no matter state, disables powered
    // devices (spindle/coolant), and blocks resuming until switch is re-engaged.

    rtCycleStart = false;  // Cancel any pending start
    report_feedback_message(Message::SafetyDoorAjar);
    switch (sys.state) {
        case State::ConfigAlarm:
            return;
        case State::Alarm:
        case State::CheckMode:
        case State::Sleep:
            rtSafetyDoor = false;
            return;  // Do not change the state to SafetyDoor

        case State::Hold:
            break;
        case State::Homing:
            sys_rt_exec_alarm = ExecAlarm::HomingFailDoor;
            break;
        case State::SafetyDoor:
            if (!sys.suspend.bit.jogCancel && sys.suspend.bit.initiateRestore) {  // Actively restoring
                // Set hold and reset appropriate control flags to restart parking sequence.
                if (sys.step_control.executeSysMotion) {
                    st_update_plan_block_parameters();  // Notify stepper module to recompute for hold deceleration.
                    sys.step_control                  = {};
                    sys.step_control.executeHold      = true;
                    sys.step_control.executeSysMotion = true;
                    sys.suspend.bit.holdComplete      = false;
                }  // else NO_MOTION is active.

                sys.suspend.bit.retractComplete = false;
                sys.suspend.bit.initiateRestore = false;
                sys.suspend.bit.restoreComplete = false;
                sys.suspend.bit.restartRetract  = true;
            }
            break;
        case State::Idle:
            protocol_hold_complete();
            break;
        case State::Cycle:
            protocol_start_holding();
            break;
        case State::Jog:
            protocol_start_holding();
            protocol_cancel_jogging();
            break;
    }
    if (!sys.suspend.bit.jogCancel) {
        // If jogging, leave the safety door event pending until the jog cancel completes
        rtSafetyDoor = false;
        sys.state    = State::SafetyDoor;
    }
    // NOTE: This flag doesn't change when the door closes, unlike sys.state. Ensures any parking motions
    // are executed if the door switch closes and the state returns to HOLD.
    sys.suspend.bit.safetyDoorAjar = true;
}

static void protocol_do_sleep() {
    rtSleep = false;
    switch (sys.state) {
        case State::ConfigAlarm:
        case State::Alarm:
            sys.suspend.bit.retractComplete = true;
            sys.suspend.bit.holdComplete    = true;
            break;

        case State::Idle:
            protocol_hold_complete();
            break;

        case State::Cycle:
        case State::Jog:
            protocol_start_holding();
            // Unlike other hold events, sleep does not set jogCancel
            break;

        case State::CheckMode:
        case State::Sleep:
        case State::Hold:
        case State::Homing:
        case State::SafetyDoor:
            break;
    }
    sys.state = State::Sleep;
}

static void protocol_do_initiate_cycle() {
    // Start cycle only if queued motions exist in planner buffer and the motion is not canceled.
    sys.step_control = {};  // Restore step control to normal operation
    if (plan_get_current_block() && !sys.suspend.bit.motionCancel) {
        sys.suspend.value = 0;  // Break suspend state.
        sys.state         = State::Cycle;
        st_prep_buffer();  // Initialize step segment buffer before beginning cycle.
        st_wake_up();
    } else {                    // Otherwise, do nothing. Set and resume IDLE state.
        sys.suspend.value = 0;  // Break suspend state.
        sys.state         = State::Idle;
    }
}

// The handlers for rtFeedHold, rtMotionCancel, and rtsDafetyDoor clear rtCycleStart to
// ensure that auto-cycle-start does not resume a hold without explicit user input.
static void protocol_do_cycle_start() {
    rtCycleStart = false;

    // Execute a cycle start by starting the stepper interrupt to begin executing the blocks in queue.

    // Resume door state when parking motion has retracted and door has been closed.
    switch (sys.state) {
        case State::SafetyDoor:
            if (!sys.suspend.bit.safetyDoorAjar) {
                if (sys.suspend.bit.restoreComplete) {
                    sys.state = State::Idle;  // Set to IDLE to immediately resume the cycle.
                } else if (sys.suspend.bit.retractComplete) {
                    // Flag to re-energize powered components and restore original position, if disabled by SAFETY_DOOR.
                    // NOTE: For a safety door to resume, the switch must be closed, as indicated by HOLD state, and
                    // the retraction execution is complete, which implies the initial feed hold is not active. To
                    // restore normal operation, the restore procedures must be initiated by the following flag. Once,
                    // they are complete, it will call CYCLE_START automatically to resume and exit the suspend.
                    sys.suspend.bit.initiateRestore = true;
                }
            }
            break;
        case State::Idle:
            protocol_do_initiate_cycle();
            break;
        case State::Hold:
            // Cycle start only when IDLE or when a hold is complete and ready to resume.
            if (sys.suspend.bit.holdComplete) {
                if (sys.spindle_stop_ovr.value) {
                    sys.spindle_stop_ovr.bit.restoreCycle = true;  // Set to restore in suspend routine and cycle start after.
                } else {
                    protocol_do_initiate_cycle();
                }
            }
            break;
        case State::ConfigAlarm:
        case State::Alarm:
        case State::CheckMode:
        case State::Sleep:
        case State::Cycle:
        case State::Homing:
        case State::Jog:
            break;
    }
}

static void protocol_do_cycle_stop() {
    rtCycleStop = false;

    switch (sys.state) {
        case State::Hold:
        case State::SafetyDoor:
        case State::Sleep:
            // Reinitializes the cycle plan and stepper system after a feed hold for a resume. Called by
            // realtime command execution in the main program, ensuring that the planner re-plans safely.
            // NOTE: Bresenham algorithm variables are still maintained through both the planner and stepper
            // cycle reinitializations. The stepper path should continue exactly as if nothing has happened.
            // NOTE: rtCycleStop is set by the stepper subsystem when a cycle or feed hold completes.
            if (!sys.soft_limit && !sys.suspend.bit.jogCancel) {
                // Hold complete. Set to indicate ready to resume.  Remain in HOLD or DOOR states until user
                // has issued a resume command or reset.
                plan_cycle_reinitialize();
                if (sys.step_control.executeHold) {
                    sys.suspend.bit.holdComplete = true;
                }
                sys.step_control.executeHold      = false;
                sys.step_control.executeSysMotion = false;
                break;
            }
            // Fall through
        case State::ConfigAlarm:
        case State::Alarm:
        case State::CheckMode:
        case State::Idle:
        case State::Cycle:
        case State::Homing:
        case State::Jog:
            // Motion complete. Includes CYCLE/JOG/HOMING states and jog cancel/motion cancel/soft limit events.
            // NOTE: Motion and jog cancel both immediately return to idle after the hold completes.
            if (sys.suspend.bit.jogCancel) {  // For jog cancel, flush buffers and sync positions.
                sys.step_control = {};
                plan_reset();
                st_reset();
                gc_sync_position();
                plan_sync_position();
            }
            if (sys.suspend.bit.safetyDoorAjar) {  // Only occurs when safety door opens during jog.
                sys.suspend.bit.jogCancel    = false;
                sys.suspend.bit.holdComplete = true;
                sys.state                    = State::SafetyDoor;
            } else {
                sys.suspend.value = 0;
                sys.state         = State::Idle;
            }
            break;
    }
}

static void protocol_execute_overrides() {
    // Execute overrides.
    if ((sys_rt_f_override != sys.f_override) || (sys_rt_r_override != sys.r_override)) {
        sys.f_override         = sys_rt_f_override;
        sys.r_override         = sys_rt_r_override;
        sys.report_ovr_counter = 0;  // Set to report change immediately
        plan_update_velocity_profile_parameters();
        plan_cycle_reinitialize();
    }

    // NOTE: Unlike motion overrides, spindle overrides do not require a planner reinitialization.
    if (sys_rt_s_override != sys.spindle_speed_ovr) {
        sys.step_control.updateSpindleSpeed = true;
        sys.spindle_speed_ovr               = sys_rt_s_override;
        sys.report_ovr_counter              = 0;  // Set to report change immediately

        // XXX this might not be necessary if the override is processed at the right level
        // If spindle is on, tell it the RPM has been overridden
        if (gc_state.modal.spindle != SpindleState::Disable) {
            spindle->setState(gc_state.modal.spindle, gc_state.spindle_speed);
        }
    }

    if (sys_rt_exec_accessory_override.bit.spindleOvrStop) {
        sys_rt_exec_accessory_override.bit.spindleOvrStop = false;
        // Spindle stop override allowed only while in HOLD state.
        // NOTE: Report counters are set in spindle->spinDown()
        if (sys.state == State::Hold) {
            if (sys.spindle_stop_ovr.value == 0) {
                sys.spindle_stop_ovr.bit.initiate = true;
            } else if (sys.spindle_stop_ovr.bit.enabled) {
                sys.spindle_stop_ovr.bit.restore = true;
            }
        }
    }

    // NOTE: Since coolant state always performs a planner sync whenever it changes, the current
    // run state can be determined by checking the parser state.
    if (sys_rt_exec_accessory_override.bit.coolantFloodOvrToggle) {
        sys_rt_exec_accessory_override.bit.coolantFloodOvrToggle = false;
        if (config->_coolant->hasFlood() && (sys.state == State::Idle || sys.state == State::Cycle || sys.state == State::Hold)) {
            gc_state.modal.coolant.Flood = !gc_state.modal.coolant.Flood;
            config->_coolant->set_state(gc_state.modal.coolant);  // Report counter set in coolant_set_state().
        }
    }
    if (sys_rt_exec_accessory_override.bit.coolantMistOvrToggle) {
        sys_rt_exec_accessory_override.bit.coolantMistOvrToggle = false;

        if (config->_coolant->hasMist() && (sys.state == State::Idle || sys.state == State::Cycle || sys.state == State::Hold)) {
            gc_state.modal.coolant.Mist = !gc_state.modal.coolant.Mist;
            config->_coolant->set_state(gc_state.modal.coolant);  // Report counter set in coolant_set_state().
        }
    }
}

void protocol_exec_rt_system() {
    protocol_do_alarm();  // If there is a hard or soft limit, this will block until rtReset is set

    if (rtReset) {
        if (sys.state == State::Homing) {
            sys_rt_exec_alarm = ExecAlarm::HomingFailReset;
        }
        // Execute system abort.
        sys.abort = true;  // Only place this is set true.
        return;            // Nothing else to do but exit.
    }

    if (rtStatusReport) {
        rtStatusReport = false;
        report_realtime_status(CLIENT_ALL);
    }

    if (rtMotionCancel) {
        protocol_do_motion_cancel();
    }

    if (rtFeedHold) {
        protocol_do_feedhold();
    }

    if (rtSafetyDoor) {
        protocol_do_safety_door();
    }

    if (rtSleep) {
        protocol_do_sleep();
    }

    if (rtCycleStart) {
        protocol_do_cycle_start();
    }

    if (rtCycleStop) {
        protocol_do_cycle_stop();
    }

    protocol_execute_overrides();

#ifdef DEBUG
    if (sys_rt_exec_debug) {
        sys_rt_exec_debug = false;
        report_realtime_debug();
    }
#endif
    // Reload step segment buffer
    switch (sys.state) {
        case State::ConfigAlarm:
        case State::Alarm:
        case State::CheckMode:
        case State::Idle:
        case State::Sleep:
            break;
        case State::Cycle:
        case State::Hold:
        case State::SafetyDoor:
        case State::Homing:
        case State::Jog:
            st_prep_buffer();
            break;
    }
}

//
//void protocol_exec_rt_system() {
//    ExecAlarm alarm = sys_rt_exec_alarm;  // Temp variable to avoid calling volatile multiple times.
//    if (alarm != ExecAlarm::None) {       // Enter only if an alarm is pending
//        // System alarm. Everything has shutdown by something that has gone severely wrong. Report
//        // the source of the error to the user. If critical, Grbl disables by entering an infinite
//        // loop until system reset/abort.
//        sys.state = State::Alarm;  // Set system alarm state
//        report_alarm_message(alarm);
//        // Halt everything upon a critical event flag. Currently hard and soft limits flag this.
//        if ((alarm == ExecAlarm::HardLimit) || (alarm == ExecAlarm::SoftLimit)) {
//            report_feedback_message(Message::CriticalEvent);
//            rtReset = false;  // Disable any existing reset
//            do {
//                // Block everything, except reset and status reports, until user issues reset or power
//                // cycles. Hard limits typically occur while unattended or not paying attention. Gives
//                // the user and a GUI time to do what is needed before resetting, like killing the
//                // incoming stream. The same could be said about soft limits. While the position is not
//                // lost, continued streaming could cause a serious crash if by chance it gets executed.
//            } while (!sys_rt_exec_state.bit.reset);
//        }
//        sys_rt_exec_alarm = ExecAlarm::None;
//    }
//    ExecState rt_exec_state;
//    rt_exec_state.value = sys_rt_exec_state.value;  // Copy volatile sys_rt_exec_state.
//    if (rt_exec_state.value != 0 || cycle_stop) {   // Test if any bits are on
//        // Execute system abort.
//        if (rt_exec_state.bit.reset) {
//            sys.abort = true;  // Only place this is set true.
//            return;            // Nothing else to do but exit.
//        }
//        // Execute and serial print status
//        if (rt_exec_state.bit.statusReport) {
//            report_realtime_status(CLIENT_ALL);
//            sys_rt_exec_state.bit.statusReport = false;
//        }
//        // NOTE: Once hold is initiated, the system immediately enters a suspend state to block all
//        // main program processes until either reset or resumed. This ensures a hold completes safely.
//        if (rt_exec_state.bit.motionCancel || rt_exec_state.bit.feedHold || rt_exec_state.bit.safetyDoor || rt_exec_state.bit.sleep) {
//            // State check for allowable states for hold methods.
//            if (!(sys.state == State::Alarm || sys.state == State::CheckMode)) {
//                // If in CYCLE or JOG states, immediately initiate a motion HOLD.
//                if (sys.state == State::Cycle || sys.state == State::Jog) {
//                    if (!(sys.suspend.bit.motionCancel || sys.suspend.bit.jogCancel)) {  // Block, if already holding.
//                        st_update_plan_block_parameters();  // Notify stepper module to recompute for hold deceleration.
//                        sys.step_control             = {};
//                        sys.step_control.executeHold = true;  // Initiate suspend state with active flag.
//                        if (sys.state == State::Jog) {        // Jog cancelled upon any hold event, except for sleeping.
//                            if (!rt_exec_state.bit.sleep) {
//                                sys.suspend.bit.jogCancel = true;
//                            }
//                        }
//                    }
//                }
//                // If IDLE, Grbl is not in motion. Simply indicate suspend state and hold is complete.
//                if (sys.state == State::Idle) {
//                    sys.suspend.value            = 0;
//                    sys.suspend.bit.holdComplete = true;
//                }
//                // Execute and flag a motion cancel with deceleration and return to idle. Used primarily by probing cycle
//                // to halt and cancel the remainder of the motion.
//                if (rt_exec_state.bit.motionCancel) {
//                    // MOTION_CANCEL only occurs during a CYCLE, but a HOLD and SAFETY_DOOR may been initiated beforehand
//                    // to hold the CYCLE. Motion cancel is valid for a single planner block motion only, while jog cancel
//                    // will handle and clear multiple planner block motions.
//                    if (sys.state != State::Jog) {
//                        sys.suspend.bit.motionCancel = true;  // NOTE: State is State::Cycle.
//                    }
//                    sys_rt_exec_state.bit.motionCancel = false;
//                }
//                // Execute a feed hold with deceleration, if required. Then, suspend system.
//                if (rt_exec_state.bit.feedHold) {
//                    // Block SAFETY_DOOR, JOG, and SLEEP states from changing to HOLD state.
//                    if (!(sys.state == State::SafetyDoor || sys.state == State::Jog || sys.state == State::Sleep)) {
//                        sys.state = State::Hold;
//                    }
//                    sys_rt_exec_state.bit.feedHold = false;
//                }
//                // Execute a safety door stop with a feed hold and disable spindle/coolant.
//                // NOTE: Safety door differs from feed holds by stopping everything no matter state, disables powered
//                // devices (spindle/coolant), and blocks resuming until switch is re-engaged.
//                if (rt_exec_state.bit.safetyDoor) {
//                    report_feedback_message(Message::SafetyDoorAjar);
//                    // If jogging, block safety door methods until jog cancel is complete. Just flag that it happened.
//                    if (!(sys.suspend.bit.jogCancel)) {
//                        // Check if the safety re-opened during a restore parking motion only. Ignore if
//                        // already retracting, parked or in sleep state.
//                        if (sys.state == State::SafetyDoor) {
//                            if (sys.suspend.bit.initiateRestore) {  // Actively restoring
//                                // Set hold and reset appropriate control flags to restart parking sequence.
//                                if (sys.step_control.executeSysMotion) {
//                                    st_update_plan_block_parameters();  // Notify stepper module to recompute for hold deceleration.
//                                    sys.step_control                  = {};
//                                    sys.step_control.executeHold      = true;
//                                    sys.step_control.executeSysMotion = true;
//                                    sys.suspend.bit.holdComplete      = false;
//                                }  // else NO_MOTION is active.
//                                sys.suspend.bit.retractComplete = false;
//                                sys.suspend.bit.initiateRestore = false;
//                                sys.suspend.bit.restoreComplete = false;
//                                sys.suspend.bit.restartRetract  = true;
//                            }
//                        }
//                        if (sys.state != State::Sleep) {
//                            sys.state = State::SafetyDoor;
//                        }
//                        sys_rt_exec_state.bit.safetyDoor = false;
//                    }
//                    // NOTE: This flag doesn't change when the door closes, unlike sys.state. Ensures any parking motions
//                    // are executed if the door switch closes and the state returns to HOLD.
//                    sys.suspend.bit.safetyDoorAjar = true;
//                }
//            }
//            if (rt_exec_state.bit.sleep) {
//                if (sys.state == State::Alarm) {
//                    sys.suspend.bit.retractComplete = true;
//                    sys.suspend.bit.holdComplete    = true;
//                }
//                sys.state                   = State::Sleep;
//                sys_rt_exec_state.bit.sleep = false;
//            }
//        }
//        // Execute a cycle start by starting the stepper interrupt to begin executing the blocks in queue.
//        if (rt_exec_state.bit.cycleStart) {
//            // Block if called at same time as the hold commands: feed hold, motion cancel, and safety door.
//            // Ensures auto-cycle-start doesn't resume a hold without an explicit user-input.
//            if (!(rt_exec_state.bit.feedHold || rt_exec_state.bit.motionCancel || rt_exec_state.bit.safetyDoor)) {
//                // Resume door state when parking motion has retracted and door has been closed.
//                if (sys.state == State::SafetyDoor && !(sys.suspend.bit.safetyDoorAjar)) {
//                    if (sys.suspend.bit.restoreComplete) {
//                        sys.state = State::Idle;  // Set to IDLE to immediately resume the cycle.
//                    } else if (sys.suspend.bit.retractComplete) {
//                        // Flag to re-energize powered components and restore original position, if disabled by SAFETY_DOOR.
//                        // NOTE: For a safety door to resume, the switch must be closed, as indicated by HOLD state, and
//                        // the retraction execution is complete, which implies the initial feed hold is not active. To
//                        // restore normal operation, the restore procedures must be initiated by the following flag. Once,
//                        // they are complete, it will call CYCLE_START automatically to resume and exit the suspend.
//                        sys.suspend.bit.initiateRestore = true;
//                    }
//                }
//                // Cycle start only when IDLE or when a hold is complete and ready to resume.
//                if (sys.state == State::Idle || (sys.state == State::Hold && sys.suspend.bit.holdComplete)) {
//                    if (sys.state == State::Hold && sys.spindle_stop_ovr.value) {
//                        sys.spindle_stop_ovr.bit.restoreCycle = true;  // Set to restore in suspend routine and cycle start after.
//                    } else {
//                        // Start cycle only if queued motions exist in planner buffer and the motion is not canceled.
//                        sys.step_control = {};  // Restore step control to normal operation
//                        if (plan_get_current_block() && !sys.suspend.bit.motionCancel) {
//                            sys.suspend.value = 0;  // Break suspend state.
//                            sys.state         = State::Cycle;
//                            st_prep_buffer();  // Initialize step segment buffer before beginning cycle.
//                            st_wake_up();
//                        } else {                    // Otherwise, do nothing. Set and resume IDLE state.
//                            sys.suspend.value = 0;  // Break suspend state.
//                            sys.state         = State::Idle;
//                        }
//                    }
//                }
//            }
//            sys_rt_exec_state.bit.cycleStart = false;
//        }
//        if (cycle_stop) {
//            // Reinitializes the cycle plan and stepper system after a feed hold for a resume. Called by
//            // realtime command execution in the main program, ensuring that the planner re-plans safely.
//            // NOTE: Bresenham algorithm variables are still maintained through both the planner and stepper
//            // cycle reinitializations. The stepper path should continue exactly as if nothing has happened.
//            // NOTE: cycle_stop is set by the stepper subsystem when a cycle or feed hold completes.
//            if ((sys.state == State::Hold || sys.state == State::SafetyDoor || sys.state == State::Sleep) && !(sys.soft_limit) &&
//                !(sys.suspend.bit.jogCancel)) {
//                // Hold complete. Set to indicate ready to resume.  Remain in HOLD or DOOR states until user
//                // has issued a resume command or reset.
//                plan_cycle_reinitialize();
//                if (sys.step_control.executeHold) {
//                    sys.suspend.bit.holdComplete = true;
//                }
//                sys.step_control.executeHold      = false;
//                sys.step_control.executeSysMotion = false;
//            } else {
//                // Motion complete. Includes CYCLE/JOG/HOMING states and jog cancel/motion cancel/soft limit events.
//                // NOTE: Motion and jog cancel both immediately return to idle after the hold completes.
//                if (sys.suspend.bit.jogCancel) {  // For jog cancel, flush buffers and sync positions.
//                    sys.step_control = {};
//                    plan_reset();
//                    st_reset();
//                    gc_sync_position();
//                    plan_sync_position();
//                }
//                if (sys.suspend.bit.safetyDoorAjar) {  // Only occurs when safety door opens during jog.
//                    sys.suspend.bit.jogCancel    = false;
//                    sys.suspend.bit.holdComplete = true;
//                    sys.state                    = State::SafetyDoor;
//                } else {
//                    sys.suspend.value = 0;
//                    sys.state         = State::Idle;
//                }
//            }
//            cycle_stop = false;
//        }
//    }
//    // Execute overrides.
//    if ((sys_rt_f_override != sys.f_override) || (sys_rt_r_override != sys.r_override)) {
//        sys.f_override         = sys_rt_f_override;
//        sys.r_override         = sys_rt_r_override;
//        sys.report_ovr_counter = 0;  // Set to report change immediately
//        plan_update_velocity_profile_parameters();
//        plan_cycle_reinitialize();
//    }
//
//    // NOTE: Unlike motion overrides, spindle overrides do not require a planner reinitialization.
//    if (sys_rt_s_override != sys.spindle_speed_ovr) {
//        sys.step_control.updateSpindleSpeed = true;
//        sys.spindle_speed_ovr             = sys_rt_s_override;
//        sys.report_ovr_counter            = 0;  // Set to report change immediately
//        // If spindle is on, tell it the speed has been overridden
//        if (gc_state.modal.spindle != SpindleState::Disable) {
//            spindle->setState(gc_state.modal.spindle, gc_state.spindle_speed);
//        }
//    }
//
//    if (sys_rt_exec_accessory_override.bit.spindleOvrStop) {
//        sys_rt_exec_accessory_override.bit.spindleOvrStop = false;
//        // Spindle stop override allowed only while in HOLD state.
//        // NOTE: Report counters are set in spindle->spinDown()
//        if (sys.state == State::Hold) {
//            if (sys.spindle_stop_ovr.value == 0) {
//                sys.spindle_stop_ovr.bit.initiate = true;
//            } else if (sys.spindle_stop_ovr.bit.enabled) {
//                sys.spindle_stop_ovr.bit.restore = true;
//            }
//        }
//    }
//
//    // NOTE: Since coolant state always performs a planner sync whenever it changes, the current
//    // run state can be determined by checking the parser state.
//    if (sys_rt_exec_accessory_override.bit.coolantFloodOvrToggle) {
//        sys_rt_exec_accessory_override.bit.coolantFloodOvrToggle = false;
//        if (config->_coolant->hasFlood()) {
//            if (sys.state == State::Idle || sys.state == State::Cycle || sys.state == State::Hold) {
//                gc_state.modal.coolant.Flood = !gc_state.modal.coolant.Flood;
//                config->_coolant->set_state(gc_state.modal.coolant);  // Report counter set in coolant_set_state().
//            }
//        }
//    }
//    if (sys_rt_exec_accessory_override.bit.coolantMistOvrToggle) {
//        sys_rt_exec_accessory_override.bit.coolantMistOvrToggle = false;
//        if (config->_coolant->hasMist()) {
//            if (sys.state == State::Idle || sys.state == State::Cycle || sys.state == State::Hold) {
//                gc_state.modal.coolant.Mist = !gc_state.modal.coolant.Mist;
//                config->_coolant->set_state(gc_state.modal.coolant);  // Report counter set in coolant_set_state().
//            }
//        }
//    }
//
//#ifdef DEBUG
//    if (sys_rt_exec_debug) {
//        report_realtime_debug();
//        sys_rt_exec_debug = false;
//    }
//#endif
//    // Reload step segment buffer
//    switch (sys.state) {
//        case State::Cycle:
//        case State::Hold:
//        case State::SafetyDoor:
//        case State::Homing:
//        case State::Sleep:
//        case State::Jog:
//            st_prep_buffer();
//            break;
//        default:
//            break;
//    }
//}

// Handles Grbl system suspend procedures, such as feed hold, safety door, and parking motion.
// The system will enter this loop, create local variables for suspend tasks, and return to
// whatever function that invoked the suspend, such that Grbl resumes normal operation.
// This function is written in a way to promote custom parking motions. Simply use this as a
// template
static void protocol_exec_rt_suspend() {
    // Declare and initialize parking local variables
    float             restore_target[MAX_N_AXIS];
    float             retract_waypoint = PARKING_PULLOUT_INCREMENT;
    plan_line_data_t  plan_data;
    plan_line_data_t* pl_data = &plan_data;
    memset(pl_data, 0, sizeof(plan_line_data_t));
    pl_data->motion                = {};
    pl_data->motion.systemMotion   = 1;
    pl_data->motion.noFeedOverride = 1;
#ifdef USE_LINE_NUMBERS
    pl_data->line_number = PARKING_MOTION_LINE_NUMBER;
#endif

    plan_block_t* block = plan_get_current_block();
    CoolantState  restore_coolant;
    SpindleState  restore_spindle;
    SpindleSpeed  restore_spindle_speed;
    if (block == NULL) {
        restore_coolant       = gc_state.modal.coolant;
        restore_spindle       = gc_state.modal.spindle;
        restore_spindle_speed = gc_state.spindle_speed;
    } else {
        restore_coolant       = block->coolant;
        restore_spindle       = block->spindle;
        restore_spindle_speed = block->spindle_speed;
    }
#ifdef DISABLE_LASER_DURING_HOLD
    if (config->_laserMode) {
        sys_rt_exec_accessory_override.bit.spindleOvrStop = true;
    }
#endif

    while (sys.suspend.value) {
        if (sys.abort) {
            return;
        }
        // if a jogCancel comes in and we have a jog "in-flight" (parsed and handed over to mc_line()),
        //  then we need to cancel it before it reaches the planner.  otherwise we may try to move way out of
        //  normal bounds, especially with senders that issue a series of jog commands before sending a cancel.
        if (sys.suspend.bit.jogCancel && sys_pl_data_inflight != NULL && ((plan_line_data_t*)sys_pl_data_inflight)->is_jog) {
            sys_pl_data_inflight = NULL;
        }
        // Block until initial hold is complete and the machine has stopped motion.
        if (sys.suspend.bit.holdComplete) {
            // Parking manager. Handles de/re-energizing, switch state checks, and parking motions for
            // the safety door and sleep states.
            if (sys.state == State::SafetyDoor || sys.state == State::Sleep) {
                // Handles retraction motions and de-energizing.
                float* parking_target = system_get_mpos();
                if (!sys.suspend.bit.retractComplete) {
                    // Ensure any prior spindle stop override is disabled at start of safety door routine.
                    sys.spindle_stop_ovr.value = 0;  // Disable override
<<<<<<< HEAD

=======
#ifndef PARKING_ENABLE
                    spindle->spinDown();
                    config->_coolant->off();
#else
>>>>>>> 299500a6
                    // Get current position and store restore location and spindle retract waypoint.
                    if (!sys.suspend.bit.restartRetract) {
                        memcpy(restore_target, parking_target, sizeof(restore_target[0]) * config->_axes->_numberAxis);
                        retract_waypoint += restore_target[PARKING_AXIS];
                        retract_waypoint = MIN(retract_waypoint, PARKING_TARGET);
                    }
                    // Execute slow pull-out parking retract motion. Parking requires homing enabled, the
                    // current location not exceeding the parking target location, and laser mode disabled.
                    // NOTE: State will remain DOOR, until the de-energizing and retract is complete.
                    if (can_park() && parking_target[PARKING_AXIS] < PARKING_TARGET) {
                        // Retract spindle by pullout distance. Ensure retraction motion moves away from
                        // the workpiece and waypoint motion doesn't exceed the parking target location.
                        if (parking_target[PARKING_AXIS] < retract_waypoint) {
                            parking_target[PARKING_AXIS] = retract_waypoint;
                            pl_data->feed_rate           = PARKING_PULLOUT_RATE;
                            pl_data->coolant             = restore_coolant;
                            pl_data->spindle             = restore_spindle;
                            pl_data->spindle_speed       = restore_spindle_speed;
                            mc_parking_motion(parking_target, pl_data);
                        }
                        // NOTE: Clear accessory state after retract and after an aborted restore motion.
                        pl_data->spindle               = SpindleState::Disable;
                        pl_data->coolant               = {};
                        pl_data->motion                = {};
                        pl_data->motion.systemMotion   = 1;
                        pl_data->motion.noFeedOverride = 1;
                        pl_data->spindle_speed         = 0.0;
                        spindle->spinDown();
                        config->_coolant->set_state(pl_data->coolant);
                        // Execute fast parking retract motion to parking target location.
                        if (parking_target[PARKING_AXIS] < PARKING_TARGET) {
                            parking_target[PARKING_AXIS] = PARKING_TARGET;
                            pl_data->feed_rate           = PARKING_RATE;
                            mc_parking_motion(parking_target, pl_data);
                        }
                    } else {
                        // Parking motion not possible. Just disable the spindle and coolant.
                        // NOTE: Laser mode does not start a parking motion to ensure the laser stops immediately.
                        spindle->spinDown();
                        config->_coolant->off();
                    }

                    sys.suspend.bit.restartRetract  = false;
                    sys.suspend.bit.retractComplete = true;
                } else {
                    if (sys.state == State::Sleep) {
                        report_feedback_message(Message::SleepMode);
                        // Spindle and coolant should already be stopped, but do it again just to be sure.
                        spindle->spinDown();
                        config->_coolant->off();
                        st_go_idle();  // Disable steppers
                        while (!(sys.abort)) {
                            protocol_exec_rt_system();  // Do nothing until reset.
                        }
                        return;  // Abort received. Return to re-initialize.
                    }
                    // Allows resuming from parking/safety door. Actively checks if safety door is closed and ready to resume.
                    if (sys.state == State::SafetyDoor) {
                        if (!config->_control->system_check_safety_door_ajar()) {
                            sys.suspend.bit.safetyDoorAjar = false;  // Reset door ajar flag to denote ready to resume.
                        }
                    }
                    // Handles parking restore and safety door resume.
                    if (sys.suspend.bit.initiateRestore) {
                        // Execute fast restore motion to the pull-out position. Parking requires homing enabled.
                        // NOTE: State is will remain DOOR, until the de-energizing and retract is complete.
                        if (can_park()) {
                            // Check to ensure the motion doesn't move below pull-out position.
                            if (parking_target[PARKING_AXIS] <= PARKING_TARGET) {
                                parking_target[PARKING_AXIS] = retract_waypoint;
                                pl_data->feed_rate           = PARKING_RATE;
                                mc_parking_motion(parking_target, pl_data);
                            }
                        }
                        // Delayed Tasks: Restart spindle and coolant, delay to power-up, then resume cycle.
                        if (gc_state.modal.spindle != SpindleState::Disable) {
                            // Block if safety door re-opened during prior restore actions.
                            if (!sys.suspend.bit.restartRetract) {
                                if (config->_laserMode) {
                                    // When in laser mode, defer turn on until cycle starts
                                    sys.step_control.updateSpindleSpeed = true;
                                } else {
                                    spindle->setState(restore_spindle, restore_spindle_speed);
                                }
                            }
                        }
                        if (gc_state.modal.coolant.Flood || gc_state.modal.coolant.Mist) {
                            // Block if safety door re-opened during prior restore actions.
                            if (!sys.suspend.bit.restartRetract) {
                                config->_coolant->set_state(restore_coolant);
                            }
                        }

                        // Execute slow plunge motion from pull-out position to resume position.
                        if (can_park()) {
                            // Block if safety door re-opened during prior restore actions.
                            if (!sys.suspend.bit.restartRetract) {
                                // Regardless if the retract parking motion was a valid/safe motion or not, the
                                // restore parking motion should logically be valid, either by returning to the
                                // original position through valid machine space or by not moving at all.
                                pl_data->feed_rate     = PARKING_PULLOUT_RATE;
                                pl_data->spindle       = restore_spindle;
                                pl_data->coolant       = restore_coolant;
                                pl_data->spindle_speed = restore_spindle_speed;
                                mc_parking_motion(restore_target, pl_data);
                            }
                        }
                        if (!sys.suspend.bit.restartRetract) {
                            sys.suspend.bit.restoreComplete = true;
                            rtCycleStart                    = true;  // Set to resume program.
                        }
                    }
                }
            } else {
                // Feed hold manager. Controls spindle stop override states.
                // NOTE: Hold ensured as completed by condition check at the beginning of suspend routine.
                if (sys.spindle_stop_ovr.value) {
                    // Handles beginning of spindle stop
                    if (sys.spindle_stop_ovr.bit.initiate) {
                        if (gc_state.modal.spindle != SpindleState::Disable) {
                            spindle->spinDown();
                            sys.spindle_stop_ovr.value       = 0;
                            sys.spindle_stop_ovr.bit.enabled = true;  // Set stop override state to enabled, if de-energized.
                        } else {
                            sys.spindle_stop_ovr.value = 0;  // Clear stop override state
                        }
                        // Handles restoring of spindle state
                    } else if (sys.spindle_stop_ovr.bit.restore || sys.spindle_stop_ovr.bit.restoreCycle) {
                        if (gc_state.modal.spindle != SpindleState::Disable) {
                            report_feedback_message(Message::SpindleRestore);
                            if (config->_laserMode) {
                                // When in laser mode, defer turn on until cycle starts
                                sys.step_control.updateSpindleSpeed = true;
                            } else {
                                spindle->setState(restore_spindle, restore_spindle_speed);
                            }
                        }
                        if (sys.spindle_stop_ovr.bit.restoreCycle) {
                            rtCycleStart = true;  // Set to resume program.
                        }
                        sys.spindle_stop_ovr.value = 0;  // Clear stop override state
                    }
                } else {
                    // Handles spindle state during hold. NOTE: Spindle speed overrides may be altered during hold state.
                    // NOTE: sys.step_control.updateSpindleSpeed is automatically reset upon resume in step generator.
                    if (sys.step_control.updateSpindleSpeed) {
                        spindle->setState(restore_spindle, restore_spindle_speed);
                        sys.step_control.updateSpindleSpeed = false;
                    }
                }
            }
        }
        protocol_exec_rt_system();
    }
}<|MERGE_RESOLUTION|>--- conflicted
+++ resolved
@@ -1039,14 +1039,7 @@
                 if (!sys.suspend.bit.retractComplete) {
                     // Ensure any prior spindle stop override is disabled at start of safety door routine.
                     sys.spindle_stop_ovr.value = 0;  // Disable override
-<<<<<<< HEAD
-
-=======
-#ifndef PARKING_ENABLE
-                    spindle->spinDown();
-                    config->_coolant->off();
-#else
->>>>>>> 299500a6
+
                     // Get current position and store restore location and spindle retract waypoint.
                     if (!sys.suspend.bit.restartRetract) {
                         memcpy(restore_target, parking_target, sizeof(restore_target[0]) * config->_axes->_numberAxis);
