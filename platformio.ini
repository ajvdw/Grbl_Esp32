--- conflicted
+++ resolved
@@ -27,13 +27,10 @@
 	;-DMACHINE_FILENAME=test_drive.h ;Remove ";" from the beginning of this line and specify the machine file
 	-DCORE_DEBUG_LEVEL=0
 	-Wno-unused-variable
-	-Wno-unused-function
-<<<<<<< HEAD
-        ;-DDEBUG_REPORT_HEAP_SIZE
-        ;-DDEBUG_REPORT_STACK_FREE
-=======
-    -O0
->>>>>>> 699ee4bd
+	-Wno-unused-
+     ;-DDEBUG_REPORT_HEAP_SIZE
+     ;-DDEBUG_REPORT_STACK_FREE
+
 
 [env]
 lib_deps =
